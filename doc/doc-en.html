<!DOCTYPE html>
<html lang="zh-cn">
  <head>
    <meta charset="utf-8">
    <meta http-equiv="X-UA-Compatible" content="IE=edge">
    <meta name="viewport" content="width=device-width, initial-scale=1.0">
    <meta name="description" content="ECharts">
    <meta name="author" content="kener.linfeng@gmail.com">
    <title>ECharts · Doc</title>

    <link rel="shortcut icon" href="./asset/ico/favicon.png">

    <link href="./asset/css/font-awesome.min.css" rel="stylesheet">
    <link href="./asset/css/bootstrap.css" rel="stylesheet">
    <link href="./asset/css/carousel.css" rel="stylesheet">
    <link href="./asset/css/echartsHome.css" rel="stylesheet">
    <!-- HTML5 shim and Respond.js IE8 support of HTML5 elements and media queries -->
    <!--[if lt IE 9]>
      <script src="https://oss.maxcdn.com/html5shiv/3.7.2/html5shiv.min.js"></script>
      <script src="https://oss.maxcdn.com/respond/1.4.2/respond.min.js"></script>
    <![endif]-->
</head>

<body>
    <!-- Fixed navbar -->
    <div class="navbar navbar-default navbar-fixed-top" role="navigation" id="head"></div>

    <div class="container-fluid">
        <div class="row-fluid">
            <div class="col-md-3">
                <div class="affix panel col-md-3" id="accordion">
                  <div class="panel panel-default">
                    <div class="panel-heading">
                      <div class="accordion-toggle" data-toggle="collapse" data-parent="#accordion" href="#collapse-description">
                        <strong>Contents</strong>
                      </div>
                    </div>
                    <div id="collapse-description" class="panel-collapse collapse in">
                      <div class="panel-body">
                        <div id="toc">
                        <ul>
                            <li><a href="#Introduction">Introduction</a></li>
                            <li><a href="#Glossary">Glossary</a></li>
                            <li><a href="#Chart-Types">Chart Types</a></li>
                            <ul>
                                <li><a href="#Line">line</a></li>
                                <li><a href="#Bar">bar</a></li>
                                <li><a href="#Scatter">scatter</a></li>
                                <li><a href="#Candlestick">candlestick</a></li>
                                <li><a href="#Pie">pie</a></li>
                                <li><a href="#Radar">radar</a></li>
                                <li><a href="#Chord">chord</a></li>
                                <li><a href="#Force">force</a></li>
                                <li><a href="#Map">map</a></li>
                                <li><a href="#Gauge">gauge</a></li>
                                <li><a href="#Funnel">funnel</a></li>
                                <li><a href="#eventRiver">eventRiver</a></li>
                                <li><a href="#treemap">treemap</a></li>
                                <li><a href="#venn">venn</a></li>
                            </ul>
                            <li><a href="#Import-ECharts">Import ECharts</a></li>
                            <ul>
                                <li><a href="#Import-ECharts1">modular package import</a></li>
                                <li><a href="#Import-ECharts2">modular single file import ( <b>preferred</b> )</a></li>
                                <li><a href="#Import-ECharts3">plain single file import</a></li>
                            </ul>
                            <li><a href="#Custom-Build-Echarts-Single-File">Custom Build ECharts Single File</a></li>
                            <li><a href="#Initialization">Initialization</a></li>
                            <li><a href="#Instance-Methods">Instance Methods</a></li>
                            <li><a href="#Options">Options</a></li>
                            <ul>
                                <li><a href="#Option">option</a></li>
                                <li><a href="#Timeline">timeline</a></li>
                                <li><a href="#Title">title</a></li>
                                <li><a href="#Toolbox">toolbox</a></li>
                                <li><a href="#Tooltip">tooltip</a></li>
                                <li><a href="#Legend">legend</a></li>
                                <li><a href="#DataRange">dataRange</a></li>
                                <li><a href="#DataZoom">dataZoom</a></li>
                                <li><a href="#RoamController">roamController</a></li>
                                <li><a href="#Grid">grid</a></li>
                                <li><a href="#Xaxis">xAxis</a></li>
                                <li><a href="#Yaxis">yAxis</a></li>
                                <li><a href="#Axis">axis</a></li>
                                <ul>
                                    <li><a href="#AxisAxisline">axisLine</a></li>
                                    <li><a href="#AxisAxistick">axisTick</a></li>
                                    <li><a href="#AxisAxislabel">axisLabel</a></li>
                                    <li><a href="#AxisSplitline">splitLine</a></li>
                                    <li><a href="#AxisSplitarea">splitArea</a></li>
                                    <li><a href="#AxisData">data</a></li>
                                </ul>
                                <li><a href="#Polar">polar</a></li>
                                <li><a href="#Series">series (universal)</a></li>
                                <ul>
                                    <li><a href="#SeriesCartesian">series (Cartesian)</a></li>
                                    <li><a href="#SeriesPie">series (pie) </a></li>
                                    <li><a href="#SeriesRadar">series (radar) </a></li>
                                    <li><a href="#SeriesMap">series (map) </a></li>
                                    <li><a href="#SeriesForce">series (force) </a></li>
                                    <li><a href="#SeriesChord">series (chord) </a></li>
                                    <li><a href="#SeriesGauge">series (gauge) </a></li>
                                    <li><a href="#SeriesFunnel">series (funnel) </a></li>
                                    <li><a href="#SeriesEventRiver">series (eventRiver)</a></li>
                                    <li><a href="#SeriesTreemap">series (treemap)</a></li>
                                    <li><a href="#SeriesVenn">series (venn)</a></li>
                                    <li><a href="#SeriesData">data</a></li>
                                    <li><a href="#SeriesMarkPoint">markPoint</a></li>
                                    <ul>
                                        <li><a href="#SeriesMarkPointData">data</a></li>
                                    </ul>
                                    <li><a href="#SeriesMarkLine">markLine</a></li>
                                    <ul>
                                        <li><a href="#SeriesMarkLineData">data</a></li>
                                    </ul>
                                </ul>
                                <li><a href="#ItemStyle">itemStyle</a></li>
                                <li><a href="#LineStyle">lineStyle</a></li>
                                <li><a href="#AreaStyle">areaStyle</a></li>
                                <li><a href="#TextStyle">textStyle</a></li>
                                <li><a href="#Loadingoption">loadingOption</a></li>
                                <li><a href="#NoDataLoadingOption">noDataLoadingOption</a></li>
                                <li><a href="#BackgroundColor">backgroundColor</a></li>
                                <li><a href="#Color">color</a></li>
                                <li><a href="#SymbolList">symbolList</a></li>
                                <li><a href="#RenderAsImage">renderAsImage</a></li>
                                <li><a href="#Calculable">calculable</a></li>
                                <li><a href="#CalculableColor">calculableColor</a></li>
                                <li><a href="#CalculableHolderColor">calculableHolderColor</a></li>
                                <li><a href="#NameConnector">nameConnector</a></li>
                                <li><a href="#ValueConnector">valueConnector</a></li>
                                <li><a href="#Animation">animation</a></li>
                                <li><a href="#AddDataAnimation">addDataAnimation</a></li>
                                <li><a href="#AnimationThreshold">animationThreshold</a></li>
                                <li><a href="#AnimationDuration">animationDuration</a></li>
                                <li>
                                    <a href="#animationDurationUpdate">animationDurationUpdate</a>
                                </li>
                                <li><a href="#AnimationEasing">animationEasing</a></li>
                            </ul>
                            <li><a href="#GraphDataStructure">Graph data structure</a></li>
                            <ul>
                                <li><a href="#categories">categories</a></li>
                                <li><a href="#nodes(data)">nodes(data)</a></li>
                                <li><a href="#GraphLinks">links</a></li>
                                <li><a href="#GraphMatrix">matrix</a></li>
                            </ul>
                            <li><a href="#Multi-Level-Control">Multi-Level Control</a></li>
                            <li><a href="#Appendix-Map-Extension">Appendix: Map Extension</a></li>
                            <li><a href="#Appendix-Component-and-Chart-Instances">Appendix: Component and Chart Instances</a></li>
                            <ul>
                                <li><a href="#Appendix-Component-Instances">Appendix: Component Instances</a></li>
                                <ul>
                                    <li><a href="#TimelineInterface">timeline</a></li>
                                    <li><a href="#TooltipInterface">tooltip</a></li>
                                    <li><a href="#LegendInterface">legend</a></li>
                                    <li><a href="#DataRangeInterface">dataRange</a></li>
                                    <li><a href="#DataZoomInterface">dataZoom</a></li>
                                    <li><a href="#GridInterface">grid</a></li>
                                    <li><a href="#AxisInterface">xAxis/yAxis</a></li>
                                    <li><a href="#CategoryAxisInterface">categoryAxis</a></li>
                                    <li><a href="#ValueAxisInterface">valueAxis</a></li>
                                    <li><a href="#PolarInterface">polar</a></li>
                                </ul>
                                <li><a href="#Appendix-Chart-Instances">Appendix: Chart Instances</a></li>
                                <ul>
                                    <li><a href="#MapInterface">map</a></li>
                                </ul>
                            </ul>
                            <li><a href="#Appendix-an-Intuitive-Example">Appendix: an Intuitive Example</a></li>
                        </ul>
                        </div>
                      </div>
                    </div>
                  </div>
                  <div class="panel panel-default">
                    <div class="panel-heading">
                      <div class="accordion-toggle" data-toggle="collapse" data-parent="#accordion" href="#collapse-config">
                        <strong>default options</strong>
                      </div>
                    </div>
                    <div id="collapse-config" class="panel-collapse collapse">
                      <div class="panel-body">
                        <div id="config"></div>
                      </div>
                    </div>
                  </div>
              </div><!--/.well -->
            </div>
            <div class="col-md-9">
                <p style="margin:20px 0 -30px 0">
                    <a href="./start-en.html" target="_blank" style="margin-right: 50px;"> Getting started »</a>
                    <a href="https://github.com/ecomfe/echarts/issues?page=1&state=open" target="_blank">Any feedback or question? »</a>
                </p>
                <div id="doc">
                    <h3>Introduction<a name="Introduction"> </a></h3>
                    <p>ECharts (Enterprise Charts), written in pure JavaScript and based on <a href="http://ecomfe.github.io/zrender/" target="_blank">ZRender</a> (a whole new lightweight canvas library), is a comprehensive charting library offering an easy way of adding intuitive, interactive, and highly customizable charts to your commercial products. It works with all your web and mobile applications, including IE6/7/8/9/10/11, Chrome, Firefox, Safari and Opera. With original features like Drag-Recalculate, Data View and Scale Roaming, ECharts lets you mine and integrate data in ways you didn't think possible.</P>
                    <p>ECharts currently supports 12 chart types, including line (area), column (bar), scatter (bubble), pie (doughnut), radar (filled radar), candlestick, chord, gauge, funnel, map, eventRiver and force-directed chart. Each and every chart is equipped with 7 interactive components: title, tooltip, legend, scale, data area, timeline, and toolbox. Many of these components and charts can be combined in one chart.</P>
                    <img src="asset/img/architecture.png"  alt="Echarts Architecture"/>
                    <h3>Glossary<a name="Glossary"> </a></h3>
                    <p>General Terms</p>
                    <table cellspacing="0" class="ADoc_table full">
                        <tr>
                            <th> Term </th>
                            <th> Description </th>
                        </tr>
                        <tr>
                            <td> chart </td>
                            <td> A complete chart that may contain axes, legends, etc. It can either be a "basic" chart like line and pie, or a "combination" of those basic charts. </td>
                        </tr>
                        <tr>
                            <td> axis </td>
                            <td> A fixed reference line for the measurement of Cartesian coordinates. It can be divided into three types: category axis, value axis and time axis. </td>
                        </tr>
                        <tr>
                            <td> xAxis </td>
                            <td> The horizontal axis of a two-dimensional plot in Cartesian coordinates. It is category axis by convention and default. </td>
                        </tr>
                        <tr>
                            <td> yAxis </td>
                            <td> The vertical axis of a two-dimensional plot in Cartesian coordinates. It is value axis by convention and default. </td>
                        </tr>
                        <tr>
                            <td> grid </td>
                            <td> A network of regularly spaced lines on a Cartesian coordinate system that cross one another at right angles and are numbered to enable the precise location of a coordinate. </td>
                        </tr>
                        <tr>
                            <td> legend </td>
                            <td> The wording on a chart explaining the symbols used. </td>
                        </tr>
                        <tr>
                            <td> dataRange </td>
                            <td> Often used to select the scale of geographical data. </td>
                        </tr>
                        <tr>
                            <td> dataZoom </td>
                            <td> Often used to zoom in on a specific data area when the collection of data sets are large and complex. </td>
                        </tr>
                        <tr>
                            <td> roamController </td>
                            <td> Zoom and roam controller for the map. </td>
                        </tr>
                        <tr>
                            <td> toolbox </td>
                            <td> A set of functions accessible from a single menu, such as MarkLine, dataZoom, etc.</td>
                        </tr>
                        <tr>
                            <td> tooltip </td>
                            <td> A small "hover box" with detailed information about the item being hovered over. </td>
                        </tr>
                        <tr>
                            <td> timeline </td>
                            <td> Often used to display a list of data in chronological order. </td>
                        </tr>
                        <tr>
                            <td> series </td>
                            <td> Data series. A chart may contain multiple series, and each series may contain multiple data. </td>
                        </tr>
                    </table>
                    <P> Charts Terms</P>
                    <table cellspacing="0" class="ADoc_table full">
                        <tr>
                            <th> Term </th>
                            <th> Description </th>
                        </tr>
                        <tr>
                            <td> line </td>
                            <td> Including line, stacked line, area, stacked area. </td>
                        </tr>
                        <tr>
                            <td> bar </td>
                            <td> Including colunm (vertical), stacked column, bar (horizontal), stacked bar. </td>
                        </tr>
                        <tr>
                            <td> scatter </td>
                            <td> Including scatter and bubble. In scatter, at least two-dimensional data are needed. When the third dimensional data joins the company, it can be mapped to color or size. When mapped to size, scatter turns into bubble. </td>
                        </tr>
                        <tr>
                            <td> candlestick </td>
                            <td> We call it 'k' for short. Used primarily to describe price movements of a security, derivative, or currency for a designated span of time. </td>
                        </tr>
                        <tr>
                            <td> pie </td>
                            <td> Including pie and doughnut. Supports two kinds of (radius, area) Nightingale’s rose diagram. </td>
                        </tr>
                        <tr>
                            <td> radar </td>
                            <td> Including radar and filled radar. A graphical method of displaying multivariate data. </td>
                        </tr>
                        <tr>
                            <td> chord </td>
                            <td> Commonly used to display relational data. The outer part is a doughnut, used to reflect the proportion of data; the inner part is the chords that connect each sectors, used to display relational data. </td>
                        </tr>
                        <tr>
                            <td> force-directed chart </td>
                            <td> Often used to display complex topology. </td>
                        </tr>
                        <tr>
                            <td> map </td>
                            <td> Including World Map, China Map, Map of China Provinces &amp; Cities, and extended maps on GeoJSON format. Supports SVG extension, such as body composition, football pitch, interior space, etc. </td>
                        </tr>
                        <tr>
                            <td> gauge </td>
                            <td> Often used to display the key index in a BI system. </td>
                        </tr>
                        <tr>
                            <td> funnel </td>
                            <td> Often used to display the data change in a data process, like filtered, combined etd, common in BI system.</td>
                        </tr>
                        <tr>
                            <td> evnetRiver </td>
                            <td> EventRiver is commonly used to display multiple events with time attribute, the evolution of events can be shown by time sequence.</td>
                        </tr>
                        <tr>
                            <td> treemap </td>
                            <td> Treemap is commonly used to display a tree structure. And treemaps are very effective when size is the most important feature to be displayed..</td>
                        </tr>
                        <tr>
                            <td> venn </td>
                            <td> Venn shows all possible logical relations between a finite collection of different sets.</td>
                        </tr>
                    </table>
                    <h3>Chart Types<a name="Chart-Types"> </a></h3>
                    <P> The charting library includes basic single chart type and combination chart type. </P>
                    <p><img src="./asset/img/doc/charts.jpg" title="basic chart type" alt="basic chart type"/></P>

                    <h4>single chart type: line<a name="Line"> </a></h4>
                    <table cellspacing="0" class="ADoc_table full">
                        <tr>
                            <th> line </th>
                            <th> stacked line </th>
                            <th> area </th>
                            <th> stacked area </th>
                        </tr>
                        <tr>
                            <td><img src="./asset/img/example/line1.png" title="" alt="line"/></td>
                            <td><img src="./asset/img/example/line2.png" title="" alt="stacked line"/></td>
                            <td><img src="./asset/img/example/line3.png" title="" alt="area"/></td>
                            <td><img src="./asset/img/example/line4.png" title="" alt="stacked area"/></td>
                        </tr>
                    </table>

                    <h4>single chart type: bar (column)<a name="Bar"> </a></h4>
                    <table cellspacing="0" class="ADoc_table full">
                        <tr>
                            <th> column </th>
                            <th> stacked column </th>
                            <th> bar </th>
                            <th> stacked bar </th>
                        </tr>
                        <tr>
                            <td><img src="./asset/img/example/bar1.png" title="" alt="column"/></td>
                            <td><img src="./asset/img/example/bar2.png" title="" alt="stacked column"/></td>
                            <td><img src="./asset/img/example/bar3.png" title="" alt="bar"/></td>
                            <td><img src="./asset/img/example/bar4.png" title="" alt="stacked bar"/></td>
                        </tr>
                    </table>

                    <h4>single chart type: scatter<a name="Scatter"> </a></h4>
                    <table cellspacing="0" class="ADoc_table full">
                        <tr>
                            <th colspan=2> scatter </th>
                            <th> bubble </th>
                        </tr>
                        <tr>
                            <td><img src="./asset/img/example/scatter1.png" title="" alt="scatter"/></td>
                            <td><img src="./asset/img/example/dataRange1.png" title="" alt="scatter"/></td>
                            <td><img src="./asset/img/example/scatter2.png" title="" alt="bubble"/></td>
                        </tr>
                    </table>

                    <h4>single chart type: k (candlestick)<a name="Candlestick"> </a></h4>
                    <table cellspacing="0" class="ADoc_table full">
                        <tr>
                            <th colspan="2"> candlestick </th>
                        </tr>
                        <tr>
                            <td style="text-align:center"><img src="./asset/img/example/k1.png" title="" alt="candlestick" /></td>
                            <td style="text-align:center"><img src="./asset/img/example/k.png" title="" alt="candlestick" /></td>
                        </tr>
                    </table>

                    <h4>single chart type: pie<a name="Pie"> </a></h4>
                    <table cellspacing="0" class="ADoc_table full">
                        <tr>
                            <th> pie </th>
                            <th> doughnut </th>
                            <th> Nightingale’s rose diagram</th>
                        </tr>
                        <tr>
                            <td><img src="./asset/img/example/pie1.png" title="" alt="pie"/></td>
                            <td><img src="./asset/img/example/pie2.png" title="" alt="doughnut"/></td>
                            <td><img src="./asset/img/example/pie4.png" title="" alt="Nightingale’s rose diagram"/></td>
                        </tr>
                    </table>

                    <h4>single chart type: radar<a name="Radar"> </a></h4>
                    <table cellspacing="0" class="ADoc_table full">
                        <tr>
                            <th> radar </th>
                            <th> filled radar </th>
                        </tr>
                        <tr>
                            <td><img src="./asset/img/example/radar1.png" title="" alt="radar"/></td>
                            <td><img src="./asset/img/example/radar2.png" title="" alt="filled radar"/></td>
                        </tr>
                    </table>

                    <h4>single chart type: chord<a name="Chord"> </a></h4>
                    <table cellspacing="0" class="ADoc_table full">
                        <tr>
                            <th colspan="2"> chord </th>
                        </tr>
                        <tr>
                            <td><img src="./asset/img/example/chord1.png" title="" alt="chord"/></td>
                            <td><img src="./asset/img/example/chord2.png" title="" alt="chord"/></td>
                        </tr>
                    </table>

                    <h4>single chart type: force<a name="Force"> </a></h4>
                    <table cellspacing="0" class="ADoc_table full">
                        <tr>
                            <th colspan="3"> force-directed chart </th>
                        </tr>
                        <tr>
                            <td><img src="./asset/img/example/force1.png" title="" alt="force-directed chart"/></td>
                            <td><img src="./asset/img/example/force2.png" title="" alt="force-directed chart"/></td>
                            <td><img src="./asset/img/example/webkit-dep.png" title="" alt="force-directed chart"/></td>
                        </tr>
                    </table>

                    <h4>single chart type: map<a name="Map"> </a></h4>
                    <table cellspacing="0" class="ADoc_table full">
                        <tr>
                            <th> China Map </th>
                            <th> Map of China Provinces &amp; Cities </th>
                            <th> World Map </th>
                        </tr>
                        <tr>
                            <td><img src="./asset/img/example/map1.png" title="" alt="China Map"/></td>
                            <td><img src="./asset/img/example/map3.png" title="" alt=" Map of China Provinces &amp; Cities"/></td>
                            <td><img src="./asset/img/example/map4.png" title="" alt="World Map"/></td>
                        </tr>
                        <tr>
                            <th> Sub-Region Mode </th>
                            <th> Standard GeoJson Extension </th>
                            <th> SVG Extension</th>
                        </tr>
                        <tr>
                            <td><img src="./asset/img/example/map8.png" title="" alt="Sub-Region Mode"/></td>
                            <td><img src="./asset/img/example/map6.png" title="" alt="Standard GeoJson Extension"/></td>
                            <td><img src="./asset/img/example/map16.png" title="" alt="SVG Extension"/></td>
                        </tr>
                    </table>

                    <h4>single chart type: gauge<a name="Gauge"> </a></h4>
                    <table cellspacing="0" class="ADoc_table full">
                        <tr>
                            <th colspan=2> angular gauge </th>
                        </tr>
                        <tr>
                            <td><img src="./asset/img/example/gauge4.png" title="" alt="angular gauge"/></td>
                            <td><img src="./asset/img/example/gauge3.png" title="" alt="angular gauge"/></td>
                        </tr>
                    </table>

                    <h4>single chart type: funnel<a name="Funnel"> </a></h4>
                    <table cellspacing="0" class="ADoc_table full">
                        <tr>
                            <th colspan=3> funnel </th>
                        </tr>
                        <tr>
                            <td><img src="./asset/img/example/funnel1.png" title="" alt="funnel"/></td>
                            <td><img src="./asset/img/example/funnel2.png" title="" alt="funnel"/></td>
                            <td><img src="./asset/img/example/funnel3.png" title="" alt="funnel"/></td>
                        </tr>
                    </table>

                    <h4>single chart type: eventRiver<a name="eventRiver"> </a></h4>
                    <table cellspacing="0" class="ADoc_table full">
                        <tr>
                            <th colspan=3> eventRiver </th>
                        </tr>
                        <tr>
                            <td><img src="./asset/img/example/eventRiver1.png" title="" alt="eventRiver"/></td>
                            <td><img src="./asset/img/example/eventRiver2.png" title="" alt="eventRiver"/></td>
                        </tr>
                    </table>

                    <h4>single chart type：treemap<a name="treemap"> </a></h4>
                    <table cellspacing="0" class="ADoc_table full">
                        <tr>
                            <th colspan=2> Treemap </th>
                        </tr>
                        <tr>
                            <td><img src="./asset/img/example/treemap.png" title="" alt="Treemap"/></td>
                            <td><img src="./asset/img/example/treemap1.png" title="" alt="Treemap"/></td>
                        </tr>
                    </table>

                    <h4>single chart type：venn<a name="venn"> </a></h4>
                    <table cellspacing="0" class="ADoc_table full">
                        <tr>
                            <th colspan=1> Venn </th>
                        </tr>
                        <tr>
                            <td><img src="./asset/img/example/venn.png" title="" alt="Venn"/></td>
                        </tr>
                    </table>

                    <h3>Import ECharts<a name="Import-ECharts"> </a></h3>
                    <p>We offer you various ways to import the ECharts library in your page, so that you can always choose the right one for your project. </p>

                    <h3>modular package import <a name="Import-ECharts1"> </a></h3>
                    <P>If you are familiar with modular programming, and your project is modular and follows the AMD module specification, then it will be fairly easy to import echarts in your page; Import a module loader, like <a href="https://github.com/ecomfe/esl" target="_blank">esl.js</a>, and configure the packages path to point to src, and you will enjoy the chart’s maximum flexibility, such as load-on-demand. Since ECharts is based on ZRender, you also need to download <a href="https://github.com/ecomfe/zrender" target="_blank">ZRender</a> locally. Reference is made to <a href="example/demo.html#-en" target="_blank">demo</a>. Now you need to configure as follows.</p>
                    <p>Please note: although package import maximizes flexibility in the development phase, it is not intended for going online directly. Reducing the number of documents requested is the most fundamental rule of front-end optimization, so please be sure to compress files when you go on line. </P>
                    <div class="code">
                        <pre>//from echarts example
require.config({
    packages: [
        {
            name: 'echarts',
            location: '../../src',
            main: 'echarts'
        },
        {
            name: 'zrender',
            location: '../../../zrender/src', // zrender and echarts are in the same directory.
            main: 'zrender'
        }
    ]
});
</pre>
                    </div>

                    <h3>modular single file import (<b>preferred</b>) <a name="Import-ECharts2"> </a></h3>
                    <P>If you use modular programming, but do not have the packaging environment, or do not want to include a third party library source file to your project, then single file import seems to be a good choice. Like modular package import, you have to be familiar with modular programming. </P>
                    <p>Begin with 2.1.8, we have created a powerful tool for echarts compression: <a href="https://github.com/ecomfe/echarts-optimizer" target="_blank">echarts-optimizer</a>. As you can see below, the build folder has included several single files of different combinations which are generated by <a href="https://github.com/ecomfe/echarts-optimizer" target="_blank">echarts-optimizer</a>, and you are free to choose one of them according to your needs:</p>
                    <ul>
                        <li>dist ( folder ) : compressed</li>
                        <li>
                            <ul>
                                <li>echarts.js : The echarts core file which should be import by a &lt;script&gt tag, an AMD loader (<a href="https://github.com/ecomfe/esl" target="_blank">esl.js</a>) has been included in this file.</li>
                                <li>chart ( folder ) : Via dependency analysis, echarts-optimizer generates a single file for every chart types, you can choose one of them according to your needs:
                                    <ul>
                                        <li>echarts-line.js : Line ( require echarts/chart/bar as the same time if Magic switch is needed )</li>
                                        <li>echarts-bar.js : Bar ( require echarts/chart/line as the same time if Magic switch is needed )</li>
                                        <li>echarts-scatter.js : Scatter</li>
                                        <li>echarts-k.js : Candlestick</li>
                                        <li>echarts-pie.js : Pie ( require echarts/chart/funnel as the same time if Magic switch is needed )</li>
                                        <li>echarts-radar.js : Radar</li>
                                        <li>echarts-map.js : Map</li>
                                        <li>echarts-force.js : Force-directed Chart ( require echarts/chart/chord as the same time if Magic switch is needed )</li>
                                        <li>echarts-chord.js : Chord ( require echarts/chart/force as the same time if Magic switch is needed )</li>
                                        <li>echarts-funnel.js : Funnel ( require echarts/chart/pie as the same time if Magic switch is needed )</li>
                                        <li>echarts-gauge.js : Gauge</li>
                                        <li>echarts-eventRiver.js : EventRiver</li>
                                    </ul>
                                </li>
                            </ul>
                        </li>
                        <li>source ( folder ) : uncompressed, same as dist which can be used to debug.</li>
                    </ul>
                    <p>See example in <a href="example/www/index.html" target="_blank">ECharts single file import</a>, stored in example/www. First you need to create a script tag src to echarts core ( echarts.js ).</p>
                    <div class="code">
                        <pre>//from echarts example
&lt;body&gt;
    &lt;div id="main" style="height:400px;"&gt;&lt;/div&gt;
    ...
    &lt;script src="./js/echarts.js"&gt;&lt;/script&gt;
&lt;/body&gt;
</pre>
                    </div>
                    <p>You have get an AMD environment after echarts.js import, require.conifg as below:</p>
                    <div class="code">
                        <pre>//from echarts example
&lt;body&gt;
    &lt;div id="main" style="height:400px;"&gt;&lt;/div&gt;
    ...
    &lt;script src="./js/echarts.js"&gt;&lt;/script&gt;
    &lt;script type="text/javascript"&gt;
        require.config({
            paths: {
                echarts: './js/dist'
            }
        });
    &lt;/script&gt;
&lt;/body&gt;
</pre>
                    </div>
                    <p>You can use ECharts by dynamic loading after the require.config.</p>
                    <div class="code">
                        <pre>//from echarts example
&lt;body&gt;
    &lt;div id="main" style="height:400px;"&gt;&lt;/div&gt;
    ...
    &lt;script src="./js/echarts.js"&gt;&lt;/script&gt;
    &lt;script type="text/javascript"&gt;
        require.config({
            paths: {
                echarts: './js/dist'
            }
        });
        require(
            [
                'echarts',
                'echarts/chart/line',   // load-on-demand, don't forget the Magic switch type.
                'echarts/chart/bar'
            ],
            function (ec) {
                var myChart = ec.init(document.getElementById('main'));
                var option = {
                    ...
                }
                myChart.setOption(option);
            }
        );
    &lt;/script&gt;
&lt;/body&gt;
</pre>
                    </div>
                    <p>In a nutshell, it takes four steps to import ECharts in module single file. </p>
                    <ol>
                        <li>Prepare a Dom with size (width and height) for ECharts. (Of course it can be dynamically generated.)</li>
                        <li>Create a script tag src to echarts core ( echarts.js ).</li>
                        <li>Configure a ECharts path for the module loader, and link to echarts.js from the current page, see above.</li>
                        <li>Dynamically load ECharts and use callback function to initialize it. (PS: if you want to use ECharts on a page where you've already loaded it, just require('echarts').init(dom).) </li>
                    </ol>
                    <p>see <a href="./start.html" target="_blank" style="margin-right: 50px;">Getting started »</a></p>

                    <h3>plain single file import <a name="Import-ECharts3"> </a></h3>
                    <P>The 1.3.5 release added support for plain import. If your project is not based on modularity, or it’s based on CMD specification (such as using sea.js), then it may not be appropriate for you to include the modular AMD-based ECharts. Therefore it is recommended that you use script plain import. Forget about require, you can directly use two global namespaces - ECharts, ZRender - after script plain import. Reference is made to <a href="example/www2/index.html" target="_blank">ECharts plain import</a>. Note that excanvas judges Canvas support by inserting the body tag into Canvas node, so if you put the script tag of ECharts into the head tag, IE8- browsers would give an error; the solution is to move the script tag into (behind) the body tag.</p>
                    <p>In the plain import environment, you can import common modules directly through namespace, same as the modular path, such as: <br/>echarts.config = require('echarts/config'), zrender.tool.color = require('zrender/tool/color'). </p>
                    <div class="code">
                        <pre>//from echarts example
&lt;body&gt;
    &lt;div id="main" style="height:400px;"&gt;&lt;/div&gt;
    ...
    &lt;script src="example/www2/js/dist/echarts-all.js"&gt;&lt;/script&gt;
    &lt;script&gt;
        var myChart = echarts.init(document.getElementById('main'));
        var option = {
            ...
        }
        myChart.setOption(option);
    &lt;/script&gt;
&lt;/body&gt;
</pre>
                    </div>
                    <p>Single files that can be directly imported are listed below:</p>
                    <ul>
                        <li>dist/echarts-all.js : a compressed library of all the chart types, including World Map, China Map and Map of China Provinces &amp; Cities.</li>
                        <li>source/echarts-all.js : an uncompressed library of all the chart types, including World Map, China Map and Map of China Provinces &amp; Cities. Available for debugging purposes.</li>
                    </ul>
                    <p>see <a href="./start.html" target="_blank" style="margin-right: 50px;">Getting started »</a></p>

                    <h3>Custom Build ECharts Single File <a name="Custom-Build-Echarts-Single-File"></a></h3>
                    <p>More detail about echarts-optimizer can be found at <a href="https://github.com/ecomfe/echarts-optimizer/blob/master/README.md" target="_blank">README.md</a></p>

                    <h3>Initialization <a name="Initialization"> </a></h3>
                    <p>After getting echarts interface through require (or in namespace), you can start to initialize chart. echarts interface has only one  init method. When implementing init, pass in a dom node with size (width and height are not necessarily visible, as long as they can be calculated) and then you will get the instances of the chart object. The charting library has multiple instances, which means that you can init multiple charts at the same page on multiple doms, and if you init on the same dom repeatedly, the existing instance will be automatically disposed (1.4.0+ ). init method is illustrated as follows: </p>
                    <table cellspacing="0" class="ADoc_table full">
                        <tr>
                            <th> Name </th>
                            <th> Default </th>
                            <th> Description </th>
                        </tr>
                        <tr>
                            <td> <b>{ECharts}</b> init </td>
                            <td> <b>{dom}</b> dom, <br/><b>{string | Object =}</b> theme </td>
                            <td> Initialization interface, returns ECharts instances. Dom is the node for charts. Theme is optional. For built-in themes ('macarons', 'infographic'), directly pass in name. For custom extended themes, pass in the theme object. Like this :
                                <br/>var myCharts = echarts.init(document.getElementById('main'), 'macarons')；
                            </td>
                        </tr>
                    </table>
                    <p>For available methods of chart instances, see <a href="#Methods">Methods</a>. </p>
                    <p>The initialization code after including ECharts is as follows: </p>
                    <div class="code">
                        <pre>
// As the entrance
require(
    [
        'echarts',
        'echarts/chart/pie'
    ],
    function (ec) {
        var myChart = ec.init(document.getElementById('main'));
        myChart.setOption({...});
    }
);

// -----------------------------

// For non-entrance or when using again, the chart has been loaded and registered
require('echarts').init(dom).setOption({...});

// If you need to use of ECharts later on, you'd better save the chart instances returned by init.
var myChart = require('echarts').init(dom);
myChart.setOption({...}); </pre>
                    </div>
                    <p>If you are familiar with modularity, you may skip the following code. </p>
                    <div class="code">
                        <pre>
// If you are strange to modularity, you can...
var echarts;
require(['echarts'], function (ec){
    echarts = ec;
});
// Yes, save echarts after loading it, and use it as namespace. </pre>
                    </div>

                    <h3>Instance Methods<a name="Instance-Methods"> </a></h3>
                    <p>Instance refers to the object returned by interface init (), such as "myChart" in the code above. All the non-get interfaces return themselves to support chained calls.</p>
                    <table cellspacing="0" class="ADoc_table full">
                        <tr>
                            <th> Name </th>
                            <th> Default </th>
                            <th> Description </th>
                        </tr>
                        <tr>
                            <td><b>{self}</b> setOption</td>
                            <td><b>{Object}</b> option, <br/><b>{boolean=}</b> notMerge</td>
                            <td>Universal interface, controls all the configuration options of chart instances (see <a href="#Option" title="">option</a>). When called multiple times, the option will be merged by default, which makes setOption easily become a universal method to update any attributes. For example, if you only want to change the title text, you only need to: <br/>&nbsp;&nbsp;&nbsp;&nbsp;setOption({title : {text : 'new title'}}); <br/>Of course, you can also stop the option from being merged with the last option by setting the notMerger parameter to true, when data or length changes between each setOption.
                            <br/><br/>Since 2.0.0, ECharts added support for timeline the component. When option includes timeline (see <a href="#Timeline" title="">timeline</a>), each individual option should be placed into an array named options, such as
                            <pre>myCharts.setOption({
    timeline : {...},
    options : [
        {                // option1
            title : {...},
            series : [...]
        },
        {...},           // option2
        ...
    ]
});</pre>

                            </td>
                        </tr>
                        <tr>
                            <td><b>{Object}</b> getOption</td>
                            <td><b>{void}</b></td>
                            <td>Returns the clone (copy) of the currently displayed option held internally. </td>
                        </tr>
                        <tr>
                            <td><b>{self}</b> setSeries</td>
                            <td><b>{Array}</b> series, <br/><b>{boolean=}</b> notMerge</td>
                            <td>Data interface, the data array generated by data-driven chart. (see <a href="#Series" title="">series</a>), same result as calling setOption({series : {...}}, notMerge). </td>
                        </tr>
                        <tr>
                            <td><b>{Object}</b> getSeries</td>
                            <td><b>{void}</b></td>
                            <td>Returns the clone (copy) of the currently displayed option held internally, same result as returning getOption().series. </td>
                        </tr>
                        <tr>
                            <td><b>{self}</b> addData</td>
                            <td>One set of data：
                                <br/><b>{number}</b> seriesIdx
                                <br/><b>{number | Object}</b> data
                                <br/><b>{boolean=}</b> isHead
                                <br/><b>{boolean=}</b> dataGrow
                                <br/><b>{string=}</b> additionData
                                <br/>Add multiple sets of data:
                                <br/><b>{Array}</b> params
                            </td>
                            <td>Dynamic data interface. <a href="example/dynamicLineBar.html#-en" target="_blank">Try this (Line &amp; Bar) »</a> <a href="example/dynamicScatterK.html#-en" target="_blank">Try this (Scatter &amp; Candlestick) »</a> <a href="example/dynamicPieRadar.html#-en" target="_blank">Try this (Pie &amp; Radar) »</a>
                                <br/>seriesIdx: series index
                                <br/>data: adds data
                                <br/>isHead: whether to insert at the head of the line. Defaults to unspecified. When unspecified or false, insert at the end of the line.
                                <br/>dataGrow: whether to increase the length of the data line. Defaults to unspecified. When unspecified or false, remove the data of the target array.
                                <br/>additionData: whether to add category axis (pie as the legend) data. Other operations are same as isHead and dataGrow.
                                <br/>When adding multiple sets of data, parameters are:
                                <br/>params == [[seriesIdx, data, isHead, dataGrow, additionData], [...]]
                            </td>
                        </tr>
                        <tr>
                            <td><b>{self}</b> addMarkPoint</td>
                            <td><b>{number}</b> seriesIdx
                                <br/><b>{Object}</b> markData
                            </td>
                            <td>add markPoint interface, which includes
                                <br/>seriesIdx: series index
                                <br/>markData: [markLine] object, same as <a href="#SeriesMarkPoint" title="">series.markPoint</a>, supports multiple
                            </td>
                        </tr>
                        <tr>
                            <td><b>{self}</b> addMarkLine</td>
                            <td><b>{number}</b> seriesIdx
                                <br/><b>{Object}</b> markData
                            </td>
                            <td>add markPoint interface, which includes
                                <br/>seriesIdx: series index
                                <br/>markData: [markLine] object, same as <a href="#SeriesMarkLine" title="">series.markLine</a>, supports multiple
                            </td>
                        </tr>
                        <tr>
                            <td><b>{self}</b> delMarkPoint</td>
                            <td><b>{number}</b> seriesIdx
                                <br/><b>{string}</b> markName
                            </td>
                            <td>delete a single markPoint interface, which includes
                                <br/>seriesIdx: series index
                                <br/>markName: [markPoint] name
                            </td>
                        </tr>
                        <tr>
                            <td><b>{self}</b> delMarkLine</td>
                            <td><b>{number}</b> seriesIdx
                                <br/><b>{string}</b> markName
                            </td>
                            <td>delete a single markLine interface, which includes
                                <br/>seriesIdx: series index
                                <br/>markName: [markLine] name. The default makeLine name is the starting point's name in the makeLine's data. While the ending point is named too, like the map, both point's name would be joined as the default name like this "nameStart > nameEnd", such as
                                <br/>[{name:'Beijing', value:100}, {name:'Shanghai'}]
                                <br/>In this case, markName is "Beijing > notMerge"
                            </td>
                        </tr>
                        <tr>
                            <td><b>{self}</b> on</td>
                            <td><b>{string}</b> eventName, <br/><b>{Function}</b> eventListener</td>
                            <td>event bind, mount all the event naming on require ('echarts/config'). EVENT (echarts.config.EVENT for non-modular) namespace. It is recommended that you use this namespace as the event name to include. Events supported by the current version are:
                                <br/>-----------------------Base Evetn-----------------------
                                <br/>REFRESH,
                                <br/>RESTORE,
                                <br/>RESIZE,
                                <br/>CLICK,
                                <br/>DBLCLICK,
                                <br/>HOVER,
                                <br/>MOUSEOUT,
                                <br/>-------------------Interactive Event--------------------
                                <br/>DATA_CHANGED,
                                <br/>DATA_VIEW_CHANGED,
                                <br/>MAGIC_TYPE_CHANGED,
                                <br/>TIMELINE_CHANGED,
                                <br/>DATA_ZOOM,
                                <br/>DATA_RANGE,
                                <br/>DATA_RANGE_SELECTED,
                                <br/>DATA_RANGE_HOVERLINK,
                                <br/>LEGEND_SELECTED,
                                <br/>LEGEND_HOVERLINK,
                                <br/>MAP_ROAM,
                                <br/>MAP_SELECTED,
                                <br/>PIE_SELECTED,
                                <br/>FORCE_LAYOUT_END,
                                <br/><a href="./example/event.html#-en" target="_blank">event debugging » </a>
                            </td>
                        </tr>
                        <tr>
                            <td><b>{self}</b> un</td>
                            <td><b>{string}</b> eventName, <br/><b>{Function}</b> eventListener</td>
                            <td>unbind event </td>
                        </tr>
                        <tr>
                            <td><b>{self}</b> setTheme</td>
                            <td><b>{string | Object}</b> theme</td>
                            <td> Set the theme. For built-in themes ('macarons', 'infographic'), pass in the name directly. For custom extended themes, pass in the theme object. </td>
                        </tr>
                        <tr>
                            <td><b>{self}</b> connect</td>
                            <td><b>{ECharts | Array &lt;ECharts&gt;}</b> connectTarget</td>
                            <td>Chart Linkage, the linkage target passed in is ECharts instance, supports arrays. Supports tooltip linkage in Cartesian charts, automatic stitching of the saved images. The supported linkage events are:
                                <br/>REFRESH，RESTORE，MAGIC_TYPE_CHANGED
                                <br/>DATA_ZOOM，DATA_RANGE，LEGEND_SELECTED
                                <br/><a href="./example/mix8.html#-en" target="_blank">Chart Linkage »</a>
                            </td>
                        </tr>
                        <tr>
                            <td><b>{self}</b> disConnect</td>
                            <td><b>{ECharts | Array &lt;ECharts&gt;}</b> connectTarget</td>
                            <td>Disconnect chart linkage </td>
                        </tr>
                        <tr>
                            <td><b>{self}</b> showLoading</td>
                            <td><b>{Object}</b> loadingOption</td>
                            <td>Option for the loading screen, (see <a href="#Loadingoption" title="">loadingOption</a>), show a loading label text. <a href="example/loading.html#-en" target="_blank">try this »</a></td>
                        </tr>
                        <tr>
                            <td><b>{self}</b> hideLoading</td>
                            <td><b>{void}</b></td>
                            <td>Option for the loading screen, hide the loading screen. </td>
                        </tr>
                        <tr>
                            <td><b>{ZRender}</b> getZrender</td>
                            <td><b>{void}</b></td>
                            <td>Get the ZRender instance used by the current chart, available for extra images addition or a high level of customization. For zrender interface, see <a href="http://ecomfe.github.io/zrender/doc/doc.html#zrenderInstance" target="_blank">ZRender</a>. </td>
                        </tr>
                        <tr>
                            <td><b>{string}</b> getDataURL</td>
                            <td><b>{string=}</b> imgType</td>
                            <td>Get the current chart's Base64 image dataURL, not supported on IE8-, imgType: image type. Supports png|jpeg. Defaults to png. </td>
                        </tr>
                        <tr>
                            <td><b>{Dom}</b> getImage</td>
                            <td><b>{string=}</b> imgType</td>
                            <td>Get the current chart's imag, imgType: image type. Supports png|jpeg. Defaults to png. </td>
                        </tr>
                        <tr>
                            <td><b>{self}</b> resize</td>
                            <td><b>{void}</b></td>
                            <td>ECharts does not bind the resize event, and the internal system do not know whether the size of the display area changes or not. So you can bind the events you need, update the area by calling resize. Like window.onresize = myChart.resize.</td>
                        </tr>
                        <tr>
                            <td><b>{self}</b> refresh</td>
                            <td><b>{void}</b></td>
                            <td>Refresh the chart. LEGEND_SELECTED, DATA_ZOOM and DRAG remain unchanged. </td>
                        </tr>
                        <tr>
                            <td><b>{self}</b> restore</td>
                            <td><b>{void}</b></td>
                            <td>Restore the chart. All the states are cleared and restored to the original states. </td>
                        </tr>
                        <tr>
                            <td><b>{self}</b> clear</td>
                            <td><b>{void}</b></td>
                            <td>Clear the drawing content. Instances are available after Clearing. </td>
                        </tr>
                        <tr>
                            <td><b>{void}</b> dispose</td>
                            <td><b>{void}</b></td>
                            <td>Dispose the chart instances. Instances are unavailable after disposing. </td>
                        </tr>
                    </table>
                    <h3>Options<a name="Options"> </a></h3>

                    <h4>option<a name="Option"> </a></h4>
                    <P> Chart options, including all the configuration options for ECharts demos: <span class='bgGreen'> general options </span>, <span class='bgRed'> component options </span>, <span class='bgBlue'> data options </span></P>
                    <table cellspacing="0" class="ADoc_table full">
                        <tr>
                            <th> Name </th>
                            <th> Description </th>
                        </tr>
                        <tr class='bgGreen'>
                            <td> <b>{color}</b> backgroundColor </td>
                            <td> The background color or gradient for the outer chart area, (see <a href="#BackgroundColor" title="">backgroundColor</a>). Support rgba and defaults to null, transprent. </td>
                        </tr>
                        <tr class='bgGreen'>
                            <td> <b>{Array}</b> color </td>
                            <td> List of color for the array series, (see <a href="#Color" title="">color</a>), possible array is: ['#87cefa', 'rgba(123,123,123,0.5)','...']. When there are more series than colors in the list, new colors are pulled from the start again. </td>
                        </tr>
                        <tr class='bgGreen'>
                            <td> <b>{boolean}</b> renderAsImage </td>
                            <td> Allows rendering as image in any browser but IE8-, (see <a href="#RenderAsImage" title="">renderAsImage</a>). </td>
                        </tr>
                        <tr class='bgGreen'>
                            <td> <b>{boolean}</b> calculable </td>
                            <td> Specifies whether the drag-recalculate feature will be enabled. Defaults to false. (See <a href="#calculable" title="">calculable</a>, and other related properties like
                                <a href="#CalculableColor" title="">calculableColor</a>,
                                <a href="#CalculableHolderColor" title="">calculableHolderColor</a>,
                                <a href="#NameConnector" title="">nameConnector</a>,
                                <a href="#ValueConnector" title="">valueConnector</a>).
                            </td>
                        </tr>
                        <tr class='bgGreen'>
                            <td> <b>{boolean}</b> animation </td>
                            <td> Specifies whether the animation will be enabled. Defaults to true. (See
                                <a href="#Animation" title="">animation</a>, and other related properties like
                                <a href="#AddDataAnimation" title="">addDataAnimation</a>,
                                <a href="#AnimationThreshold" title="">animationThreshold</a>,
                                <a href="#AnimationDuration" title="">animationDuration</a>,
                                <a href="#animationDurationUpdate" title="">
                                    animationDurationUpdate
                                </a>
                                <a href="#AnimationEasing" title="">animationEasing</a>).
                            </td>
                        </tr>

                        <tr class='bgRed'>
                            <td> <b>{Object}</b> timeline </td>
                            <td> Timeline (see <a href="#Timeline" title="">timeline</a>), at most one timeline control is allowed in one chart. </td>
                        </tr>
                        <tr class='bgRed'>
                            <td> <b>{Object}</b> title </td>
                            <td> Title, (see <a href="#Title" title="">title</a>), at most one title control is allowed in one chart. </td>
                        </tr>
                        <tr class='bgRed'>
                            <td> <b>{Object}</b> toolbox </td>
                            <td> Toolbox, (see <a href="#Toolbox" title="">toolbox</a>), at most one toolbox is allowed in one chart. </td>
                        </tr>
                        <tr class='bgRed'>
                            <td> <b>{Object}</b> tooltip </td>
                            <td> Tooltip, (see <a href="#Tooltip" title="">tooltip</a>),  A small "hover box" with detailed information about the item being hovered over. </td>
                        </tr>
                        <tr class='bgRed'>
                            <td> <b>{Object}</b> legend </td>
                            <td> Legend, (see <a href="#Legend" title="">legend</a>), at most one legend is allowed in one single/combination chart. </td>
                        </tr>
                        <tr class='bgRed'>
                            <td> <b>{Object}</b> dataRange </td>
                            <td> DataRange, (see <a href="#DataRange" title="">dataRange</a>), data range. </td>
                        </tr>
                        <tr class='bgRed'>
                            <td> <b>{Object}</b> dataZoom </td>
                            <td> DataZoom, (see <a href="#DataZoom" title="">dataZoom</a>), data zoom. </td>
                        </tr>
                        <tr class='bgRed'>
                            <td> <b>{Object}</b> roamController </td>
                            <td> zoom and roam controller, (see <a href="#RoamController" title="">roamController</a>), use for the map. </td>
                        </tr>
                        <tr class='bgRed'>
                            <td> <b>{Object}</b> grid </td>
                            <td> A network of regularly spaced lines on a Cartesian coordinate system, (see <a href="#Grid" title="">grid</a>). </td>
                        </tr>
                        <tr class='bgRed'>
                            <td> <b>{Array | Object}</b> xAxis </td>
                            <td> The horizontal axis array of a two-dimensional plot in Cartesian coordinates, (see <a href="#Xaxis" title="">xAxis</a>), and each item in the array represents one horizontal axis. According to Standard (1.0), at most two horizontal axes are allowed in one chart. </td>
                        </tr>
                        <tr class='bgRed'>
                            <td> <b>{Array | Object}</b> yAxis </td>
                            <td> The vertical axis array of a two-dimensional plot in Cartesian coordinates, (see <a href="#Yaxis" title="">yAxis</a>), and each item in the array represents one vertical axis. According to Standard (1.0), at most two vertical axes are allowed in one chart. </td>
                        </tr>
                        <tr class='bgBlue'>
                            <td> <b>{Array}</b> series </td>
                            <td> The data array generated by data-driven chart, (see <a href="#Series" title="">series</a>). Each item in the array stands for a series' options and data. </td>
                        </tr>
                    </table>


                    <h4>timeline<a name="Timeline"> </a></h4>
                    <P> timeline, at most one timeline control is allowed in one chart. Try <a href="./example/bar11.html#-en" target="_blank">bar »</a>, <a href="./example/scatter4.html#-en" target="_blank">scatter »</a>, <a href="./example/pie7.html#-en" target="_blank">pie »</a>, <a href="./example/map14.html#-en" target="_blank">map »</a></P>
                    <table cellspacing="0" class="ADoc_table full">
                        <tr>
                            <th> Property </th>
                            <th> Default </th>
                            <th> Description </th>
                        </tr>
                        <tr>
                            <td> <b>{boolean}</b> show </td>
                            <td> true </td>
                            <td>Specifies whether to show timeline. Valid values are: true (show) | false (hide). </td>
                        </tr>
                        <tr>
                            <td> <b>{number}</b> zlevel </td>
                            <td> 0 </td>
                            <td> The first grade cascading control. Every zlevel will be allocated to a independent canvas, charts and components with the same zlevel will be rendered in the same canvas. The higher zlevel the closer to the top. More canvas dom will need more memory and performance, so never set too many zlevel. Most of the time, the second grade cascading control 'z' is recommended.</td>
                        </tr>
                        <tr>
                            <td> <b>{number}</b> z </td>
                            <td> 4 </td>
                            <td> The second grade cascading control, In the same canvas (zlevel), the higher z the closer to the top.</td>
                        </tr>
                        <tr>
                            <td> <b>{string}</b> type </td>
                            <td> 'time' </td>
                            <td> When the type is time, interval of the timeline is calculated based on the time span. Can also be: 'number'. </td>
                        </tr>
                        <tr>
                            <td> <b>{boolean}</b> notMerge </td>
                            <td> false </td>
                            <td> Whether to merge the options for timeline When called multiple times, same as the second parameter of setOption. (See <a href="#Instance Methods" title="">Instance Methods</a>). </td>
                        </tr>
                        <tr>
                            <td> <b>{boolean}</b> realtime </td>
                            <td> true </td>
                            <td> Specifies whether the chart will be displayed in real time when you drag or click the timeline. Default to false (CAN NOT be changed) in the explorer which does't support canvas, such as IE6/7/8.</td>
                        </tr>
                        <tr>
                            <td> <b>{number | string}</b> x </td>
                            <td> 80 </td>
                            <td> Set abscissa on the upper left corner of the timeline in px, or in percent (string) such as '50%' (horizontal center of the display area). </td>
                        </tr>
                        <tr>
                            <td> <b>{number | string}</b> y </td>
                            <td> null </td>
                            <td> Set ordinate on the upper left corner of the timeline in px, or in percent (string). Defaults to null. The position varies with y2, such as '50%' (vertical center of the display area). </td>
                        </tr>
                        <tr>
                            <td> <b>{number | string}</b> x2 </td>
                            <td> 80 </td>
                            <td> Set abscissa on the lower right corner of the timeline in px, or in percent (string) such as '50%' (horizontal center of the display area). </td>
                        </tr>
                        <tr>
                            <td> <b>{number | string}</b> y2 </td>
                            <td> 0 </td>
                            <td> Set ordinate on the lower right corner of the timeline in px, or in percent (string) such as '50%' (vertical center of the display area). </td>
                        </tr>
                        <tr>
                            <td> <b>{number}</b> width </td>
                            <td> adaptive </td>
                            <td> Width of the timeline, defaults to the total width - x - x2, in px, ignore x2 after specifying width. See the image below.
                                 <br/>Can also be set in percent (string), such as '50%' (half the width of the display area). </td>
                        </tr>
                        <tr>
                            <td> <b>{number}</b> height </td>
                            <td> 50 </td>
                            <td> Height of the timeline, in px, or in percent (string) such as '50%' (half the height of the display area). </td>
                        </tr>
                        <tr>
                            <td> <b>{color}</b> backgroundColor </td>
                            <td> 'rgba(0,0,0,0)' </td>
                            <td> The color of the background. Defaults to transparent. </td>
                        </tr>
                        <tr>
                            <td> <b>{number}</b> borderWidth </td>
                            <td> 0 </td>
                            <td> The width of the border. </td>
                        </tr>
                        <tr>
                            <td> <b>{color}</b> borderColor </td>
                            <td> '#ccc' </td>
                            <td> The color of the border. </td>
                        </tr>
                        <tr>
                            <td> <b>{number | Array}</b> padding </td>
                            <td> 5 </td>
                            <td> The inner padding, in px, defaults to 5. Can be set as array - [top, right, bottom, left], same as css, see image below.</td>
                        </tr>
                        <tr>
                            <td> <b>{string}</b> controlPosition </td>
                            <td> 'left' </td>
                            <td> The position of play controller. Valid values are: 'left' | 'right' | 'none' </td>
                        </tr>
                        <tr>
                            <td> <b>{boolean}</b> autoPlay </td>
                            <td> false </td>
                            <td> Specifies whether to play automatically.</td>
                        </tr>
                        <tr>
                            <td> <b>{boolean}</b> loop </td>
                            <td> true </td>
                            <td> Specifies whether to play in a loop.</td>
                        </tr>
                        <tr>
                            <td> <b>{number}</b> playInterval </td>
                            <td> 2000 </td>
                            <td> Play time interval, in ms. </td>
                        </tr>
                        <tr>
                            <td> <b>{Object}</b> lineStyle </td>
                            <td><pre>{
    color: '#666',
    width: 1,
    type: 'dashed'
}                           </pre></td>
                            <td> Sets the line style of the timeline, (see <a href="#LineStyle" title="">lineStyle</a>). </td>
                        </tr>
                        <tr>
                            <td> <b>{Object}</b> label </td>
                            <td><pre>{
    show: true,
    interval: 'auto',
    rotate: 0,
    formatter: null,
    textStyle: {
        color: '#333'
    }
}                           </pre></td>
                            <td> timeline label text<br/>
                                 <br/>show: specifies whether to show.
                                 <br/>interval: sets interval. Defaults to 'auto'. Valid values are: 'auto' (automatically hide those that cannot be displayed) | 0 (unhide all) | {number}
                                 <br/>rotate: the angle of rotation, defaults to 0 (not rotate). Positive value for counterclockwise rotation, negative value for clockwise rotation. Valid values are: -90 ~ 90
                                 <br/>formatter: interval name formatter: {string} (Template) | {Function}
                                 <br/>textStyle: text style, (see <a href="#TextStyle" title="">textStyle</a>).
                            </td>
                        </tr>
                        <tr>
                            <td> <b>{Object}</b> checkpointStyle </td>
                            <td><pre>{
    symbol : 'auto',
    symbolSize : 'auto',
    color : 'auto',
    borderColor : 'auto',
    borderWidth : 'auto',
    label: {
        show: false,
        textStyle: {
            color: 'auto'
        }
    }
}                           </pre></td>
                            <td> timeline checkpoint<br/>
                                 <br/>symbol: symbol of the checkpoint, defaults to the symbol on timeline.
                                 <br/>symbolSize: size of the checkpoint symbol, defaults to the size of symbol on timeline.
                                 <br/>color: color of the checkpoint symbol, defaults to the color of the checkpoint. A specific color can be specified; If unspecified, defaults to '#1e90ff'.
                                 <br/>borderColor: the color of the checkpoint symbol border.
                                 <br/>borderWidth: the width of the checkpoint symbol border.
                                 <br/>label: see above.
                            </td>
                        </tr>
                        <tr>
                            <td> <b>{Object}</b> controlStyle </td>
                            <td><pre>{
    itemSize: 15,
    itemGap: 5,
    normal : {
        color : '#333'
    },
    emphasis : {
        color : '#1e90ff'
    }
}                               </pre></td>
                            <td> the style of timeline controller. ItemSize, itemGap and both normal and highlight color can be specified.
                            </td>
                        </tr>
                        <tr>
                            <td> <b>{string}</b> symbol </td>
                            <td> 'emptyDiamond'</td>
                            <td> the symbol for timeline tick, same as serie.symbol. </td>
                        </tr>
                        <tr>
                            <td> <b>{number}</b> symbolSize </td>
                            <td> 4 </td>
                            <td> size of the symbol for timeline tick, same as serie.symbolSize. </td>
                        </tr>
                        <tr>
                            <td> <b>{number}</b> currentIndex </td>
                            <td> 0 </td>
                            <td> The current index position, corresponding to options array, used to display a specific series. </td>
                        </tr>
                        <tr>
                            <td> <b>{Array}</b> data </td>
                            <td> [] </td>
                            <td> timeline list, also the timeline label content. </td>
                        </tr>
                    </table>
                    <p><img src="./asset/img/doc/timeline.png" title="" alt="timeline"/></P>


                    <h4>title<a name="Title"> </a></h4>
                    <P> title. In one chart, at most one title control is allowed, which can be devided into title and subtitle. </P>
                    <table cellspacing="0" class="ADoc_table full">
                        <tr>
                            <th> Property </th>
                            <th> Default </th>
                            <th> Description </th>
                        </tr>
                        <tr>
                            <td> <b>{boolean}</b> show </td>
                            <td> true </td>
                            <td>Specifies whether to show timeline. Valid values are: true (show) | false (hide). </td>
                        </tr>
                        <tr>
                            <td> <b>{number}</b> zlevel </td>
                            <td> 0 </td>
                            <td> The first grade cascading control. Every zlevel will be allocated to a independent canvas, charts and components with the same zlevel will be rendered in the same canvas. The higher zlevel the closer to the top. More canvas dom will need more memory and performance, so never set too many zlevel. Most of the time, the second grade cascading control 'z' is recommended.</td>
                        </tr>
                        <tr>
                            <td> <b>{number}</b> z </td>
                            <td> 6 </td>
                            <td> The second grade cascading control, In the same canvas (zlevel), the higher z the closer to the top.</td>
                        </tr>
                        <tr>
                            <td> <b>{string}</b> text </td>
                            <td> '' </td>
                            <td> title text, '\n' represents a line feed. </td>
                        </tr>
                        <tr>
                            <td> <b>{string}</b> link </td>
                            <td> '' </td>
                            <td> title text hyperlink. </td>
                        </tr>
                        <tr>
                            <td> <b>{string}</b> target </td>
                            <td> null </td>
                            <td> Specifies a window to open the title hyperlink. Can be one of 'self' | 'blank'. If unspecified, equal to 'blank' (a new window). </td>
                        </tr>
                        <tr>
                            <td> <b>{string}</b> subtext </td>
                            <td> '' </td>
                            <td> subtitle text, '\n' represents a line feed. </td>
                        </tr>
                        <tr>
                            <td> <b>{string}</b> sublink </td>
                            <td> '' </td>
                            <td> subtitle text hyperlink. </td>
                        </tr>
                        <tr>
                            <td> <b>{string}</b> subtarget </td>
                            <td> null </td>
                            <td> Specifies a window to open the subtitle hyperlink. Can be one of 'self' | 'blank'. If unspecified, equal to 'blank' (a new window). </td>
                        </tr>
                        <tr>
                            <td> <b>{string | number}</b> x </td>
                            <td> 'left' </td>
                            <td> horizontal position. Defaults to left. Valid values are: 'center' | 'left' | 'right' | <b>{number}</b>(x-coordinate, in px). </td>
                        </tr>
                        <tr>
                            <td> <b>{string | number}</b> y </td>
                            <td> 'top' </td>
                            <td> vertical position. Defaults to top. Valid values are: 'top' | 'bottom' | 'center' | <b>{number}</b>(y-coordinate, in px). </td>
                        </tr>
                        <tr>
                            <td> <b>{string}</b> textAlign </td>
                            <td> null </td>
                            <td> horizontal alignment. It is further determined by the x option by default. Valid values are: left' | 'right' | 'center. </td>
                        </tr>

                        <tr>
                            <td> <b>{color}</b> backgroundColor </td>
                            <td> 'rgba(0,0,0,0)' </td>
                            <td>  The color of the title's background. Defaults to transparent. </td>
                        </tr>
                        <tr>
                            <td> <b>{string}</b> borderColor </td>
                            <td> '#ccc' </td>
                            <td> The color of the drawn border around the title. </td>
                        </tr>
                        <tr>
                            <td> <b>{number}</b> borderWidth </td>
                            <td> 0 </td>
                            <td> The width of the drawn border around the title, in px, defaults to 0 (no border). </td>
                        </tr>
                        <tr>
                            <td> <b>{number | Array}</b> padding </td>
                            <td> 5 </td>
                            <td> The inner padding of the title, in px, defaults to 5. Can be set as array - [top, right, bottom, left], same as css, see image below. </td>
                        </tr>
                        <tr>
                            <td> <b>{number}</b> itemGap </td>
                            <td> 5 </td>
                            <td> The vertical gap between each item in the title/subtitle, in px, defaults to 10. </td>
                        </tr>

                        <tr>
                            <td> <b>{Object}</b> textStyle </td>
                            <td><pre>{
    fontSize: 18,
    fontWeight: 'bolder',
    color: '#333'
}                           </pre></td>
                            <td> the style of title text, (see <a href="#TextStyle" title="">textStyle</a>). </td>
                        </tr>
                        <tr>
                            <td> <b>{Object}</b> subtextStyle </td>
                            <td><pre>{
    color: '#aaa'
}                           </pre> </td>
                            <td> the style of subtitle text, (see <a href="#TextStyle" title="">textStyle</a>). </td>
                        </tr>

                    </table>
                    <p><img src="./asset/img/doc/title.png" title="" alt="title"/></P>


                    <h4>toolbox<a name="Toolbox"> </a></h4>
                    <P> Toolbox, at most one toolbox is allowed in one chart. <a href="example/toolbox.html#-en" target="_blank">Try this »</a></P>
                    <table cellspacing="0" class="ADoc_table full">
                        <tr>
                            <th> Property </th>
                            <th> Default </th>
                            <th> Description </th>
                        </tr>
                        <tr>
                            <td> <b>{boolean}</b> show </td>
                            <td> false </td>
                            <td> Specifies whether to show toolbox. Valid values are: true (show) | false (hide). </td>
                        </tr>
                        <tr>
                            <td> <b>{number}</b> zlevel </td>
                            <td> 0 </td>
                            <td> The first grade cascading control. Every zlevel will be allocated to a independent canvas, charts and components with the same zlevel will be rendered in the same canvas. The higher zlevel the closer to the top. More canvas dom will need more memory and performance, so never set too many zlevel. Most of the time, the second grade cascading control 'z' is recommended.</td>
                        </tr>
                        <tr>
                            <td> <b>{number}</b> z </td>
                            <td> 6 </td>
                            <td> The second grade cascading control, In the same canvas (zlevel), the higher z the closer to the top.</td>
                        </tr>
                        <tr>
                            <td> <b>{string}</b> orient </td>
                            <td> 'horizontal' </td>
                            <td> layout manner. Defaults to horizontal. Valid values are: 'horizontal' | 'vertical'. </td>
                        </tr>
                        <tr>
                            <td> <b>{string | number}</b> x </td>
                            <td> 'right' </td>
                            <td> horizontal position. Defaults to center. Valid values are: 'center' | 'left' | 'right' | <b>{number}</b>(x-coordinate, in px). </td>
                        </tr>
                        <tr>
                            <td> <b>{string | number}</b> y </td>
                            <td> 'top' </td>
                            <td> vertical position. Defaults to top. Valid values are: 'top' | 'bottom' | 'center' | <b>{number}</b>(y-coordinate, in px). </td>
                        </tr>
                        <tr>
                            <td> <b>{color}</b> backgroundColor </td>
                            <td> 'rgba(0,0,0,0)' </td>
                            <td> The color of the toolbox's background. Defaults to transparent. </td>
                        </tr>
                        <tr>
                            <td> <b>{color}</b> borderColor </td>
                            <td> '#ccc' </td>
                            <td> The color of the drawn border around the toolbox. </td>
                        </tr>
                        <tr>
                            <td> <b>{number}</b> borderWidth </td>
                            <td> 0 </td>
                            <td> The width of the drawn border around the toolbox, in px, defaults to 0 (no border). </td>
                        </tr>
                        <tr>
                            <td> <b>{number | Array}</b> padding </td>
                            <td> 5 </td>
                            <td> The inner padding of the toolbox, in px, defaults to 5. Can be set as array - [top, right, bottom, left], same as css, see image below. </td>
                        </tr>
                        <tr>
                            <td> <b>{number}</b> itemGap </td>
                            <td> 10 </td>
                            <td> The pixel gap between each item. Defaults to 10. It is horizontal in a toolbox with horizontal layout, and vertical in a toolbox with vertical layout. See image below. </td>
                        </tr>
                        <tr>
                            <td> <b>{number}</b> itemSize </td>
                            <td> 16 </td>
                            <td> the size of toolbox icon, in px. </td>
                        </tr>
                        <tr>
                            <td> <b>{Array &lt;color&gt;}</b> color </td>
                            <td> ['#1e90ff','#22bb22','#4b0082','#d2691e'] </td>
                            <td> An array containing the default colors for the toolbox's icons. When all colors are used, new colors are pulled from the start again. Default colors can also be set on specific features. </td>
                        </tr>
                        <tr>
                            <td> <b>{color}</b> disableColor </td>
                            <td> '#ddd' </td>
                            <td> Specifies the disable color.</td>
                        </tr>
                        <tr>
                            <td> <b>{color}</b> effectiveColor </td>
                            <td> 'red' </td>
                            <td> Specifies the effective color.</td>
                        </tr>
                        <tr>
                            <td> <b>{boolean}</b> showTitle </td>
                            <td> true </td>
                            <td> Specifies whether the toolbox text will be showed. Defaults to true.</td>
                        </tr>
                        <tr>
                            <td> <b>{Object}</b> textStyle </td>
                            <td> {} </td>
                            <td> the style of toolbox text, (See <a href="#TextStyle" title="">textStyle</a>). </td>
                        </tr>
                        <tr>
                            <td> <b>{Object}</b> feature </td>
                            <td><pre>{
    mark : {
        show : false,
        title : {
            mark : '辅助线开关',
            markUndo : '删除辅助线',
            markClear : '清空辅助线'
        },
        lineStyle : {
            width : 2,
            color : '#1e90ff',
            type : 'dashed'
        }
    },
    dataZoom : {
        show : false,
        title : {
            dataZoom : '区域缩放',
            dataZoomReset : '区域缩放后退'
        }
    },
    dataView : {
        show : false,
        title : '数据视图',
        readOnly: false,
        lang: ['数据视图', '关闭', '刷新']
    },
    magicType: {
        show : false,
        title : {
            line : '折线图切换',
            bar : '柱形图切换',
            stack : '堆积',
            tiled : '平铺',
            force: '力导向布局图切换',
            chord: '和弦图切换',
            pie: '饼图切换',
            funnel: '漏斗图切换'
        },
        option: {
            // line: {...},
            // bar: {...},
            // stack: {...},
            // tiled: {...},
            // force: {...},
            // chord: {...},
            // pie: {...},
            // funnel: {...}
        },
        type : []
    },
    restore : {
        show : false,
        title : '还原'
    },
    saveAsImage : {
        show : false,
        title : '保存为图片',
        type : 'png',
        lang : ['点击保存']
    }
}
                              </pre></td>
                            <td> Currently toolbox supports all the features listed below. For custom features, <a href="example/toolbox.html#-en" target="_blank"> try this »</a>
                            <p><img src="./asset/img/doc/toolbox.png" title="" alt="toolbox"/></P>
                            <ul>
                                <li>
                                    mark: markLine icons. In the picture above, the first, second, and third icons from the left respectively represent markLine switch, undo markLine, and clear markLine. You can set more properties.
                                    <ul>
                                        <li>lineStyle (see <a href="#LineStyle" title="">lineStyle</a>) can be passed in to set styles for markLine. </li>
                                    </ul>
                                </li><br/>
                                <li>
                                    dataZoom: dataZoom icons. Automatically synchronized with the dataZoom control. In the picture above, the fourth and fifth icons from the left respectively represent data zoom and data zoom reset.
                                </li><br/>
                                <li>
                                    dataView: dataView icon. In the picture above, the third icon from the right represents dataView, where You can set more properties.
                                    <ul>
                                        <li><b>{boolean=}</b> readOnly: dataView is set to read-only by default. It can be edited when readOnly is false. </li>
                                        <li><b>{Function=}</b> optionToContent: custom display content of dataView. </li>
                                        <li><b>{Function=}</b> contentToOption: When the readOnly of dataView is set to false, the refresh button will appear. You can set the content and the way to display it yourself if you want. </li>
                                        <li><b>{Array=}</b> lang: DataView has three default texts: ['Data View', 'close', 'refresh'], you can change it if you want. </li>
                                    </ul>
                                </li><br/>
                                <li>
                                    magicType: magicType icons. So far magicType supports switch between bar and line, stack and tile. In the picture above, the sixth, seventh, eighth and ninth icons from the left respectively represent switch to stack, tile, line, bar, force, chord, pie and funnel.
                                    <ul>
                                        <li><b>{Array}</b> type ['line', 'bar', 'stack', 'tiled', 'force', 'chord', 'pie', 'funnel'] </li>
                                        <li><b>{Object=}</b> option. Series' option can be dynamically changed at the time of magic switch.</li>
                                    </ul>
                                </li><br/>
                                <li>
                                    restore: restore icon. In the picture above, the second icon from the right represents restore the chart.
                                </li><br/>
                                <li>
                                    saveAsImage: saveAsImage icon. In the picture above, the first icon from the right represents save as image(not supported on IE8-), where You can set more properties.
                                    <ul>
                                        <li><b>{string=}</b> type: the default type to save image is 'png', change it to 'jpeg'. </li>
                                        <li><b>{string=}</b> name: specifies name of the image. If unspecified, use the chart title. If there is no title, defaults to “ECharts”. </li>
                                        <li><b>{string=}</b> lang: you can click to save it in non-IE browsers. Save text is supported.  Defaults to “click Save”, can be changed. </li>
                                    </ul>
                                </li>
                            </ul>

                            </td>
                        </tr>
                    </table>


                    <h4>tooltip<a name="Tooltip"> </a></h4>
                    <P> Tooltip, a small "hover box" with detailed information about the item being hovered over. <a href="example/tooltip.html#-en" target="_blank">Try this »</a></P>
                    <table cellspacing="0" class="ADoc_table full">
                        <tr>
                            <th> Property </th>
                            <th> Default </th>
                            <th> Description </th>
                        </tr>
                        <tr>
                            <td> <b>{boolean}</b> show </td>
                            <td> true </td>
                            <td>Specifies whether to show tooltip. Valid values are: true (show) | false (hide). </td>
                        </tr>
                        <tr>
                            <td> <b>{number}</b> zlevel </td>
                            <td> 1 </td>
                            <td> The first grade cascading control. Every zlevel will be allocated to a independent canvas, charts and components with the same zlevel will be rendered in the same canvas. The higher zlevel the closer to the top. More canvas dom will need more memory and performance, so never set too many zlevel. Most of the time, the second grade cascading control 'z' is recommended.</td>
                        </tr>
                        <tr>
                            <td> <b>{number}</b> z </td>
                            <td> 8 </td>
                            <td> The second grade cascading control, In the same canvas (zlevel), the higher z the closer to the top.</td>
                        </tr>
                        <tr>
                            <td> <b>{boolean}</b> showContent </td>
                            <td> true </td>
                            <td> Specifies whether to show the content of tooltip. Set it to false when you just need the tooltip to trigger events or show axisPointer. <br/>. Valid values are: true (show) | false (hide). </td>
                        </tr>
                        <tr>
                            <td> <b>{string}</b> trigger </td>
                            <td> 'item' </td>
                            <td> Type of trigger. Defaults to 'item'. See image below. Valid values are: 'item' | 'axis'. </td>
                        </tr>
                        <tr>
                            <td> <b>{Array | Function}</b> position </td>
                            <td> null </td>
                            <td> Specifies position, pass in <b>{Array}</b>, like [x, y], fixed position [x, y]; pass in <b>{Function}</b>, like function([x, y]) {return [newX,newY]}. The default displayed coordinates are input parameters, the new user-specified coordinates are output return values.
                            </td>
                        </tr>
                        <tr>
                            <td> <b>{string | Function}</b> formatter </td>
                            <td> null </td>
                            <td> content formatter: <b>{string}</b> (Template) | <b>{Function}</b>. Supports asynchronous callback. See below. </td>
                        </tr>
                        <tr>
                            <td> <b>{string | Function}</b> islandFormatter </td>
                            <td> '{a} &lt; br/&gt;{b} : {c}' </td>
                            <td> island content formatter. For Drag-Recalculate only: <b>{string}</b> (Template) | <b>{Function}</b>. See below. </td>
                        </tr>
                        <tr>
                            <td> <b>{number}</b> showDelay </td>
                            <td> 20 </td>
                            <td> The number of milliseconds to wait until the tooltip is shown when the mouse moves across a point or chart. Placing a delay on a tooltip before it is displayed can prevent frequent switch, especially when the tooltip text is requested asynchronously. </td>
                        </tr>
                        <tr>
                            <td> <b>{number}</b> hideDelay </td>
                            <td> 100 </td>
                            <td> The number of milliseconds to wait until the tooltip is hidden when mouse out from a point or chart. </td>
                        </tr>
                        <tr>
                            <td> <b>{number}</b> transitionDuration </td>
                            <td> 0.4 </td>
                            <td> The duration in seconds of the animated transition. If you want the tooltip to follow the mouse as it moves across a point or chart, setting showDelay to 0 is the key, but setting transitionDuration to 0 can also make a difference in interactive experiences. </td>
                        </tr>
                        <tr>
                            <td> <b>{boolean}</b> enterable </td>
                            <td> false </td>
                            <td> Specifies whether to let the mouse go into the tip dom, default to false. Let it be true if you need interaction like link | button etc. </td>
                        </tr>
                        <tr>
                            <td> <b>{color}</b> backgroundColor </td>
                            <td> 'rgba(0,0,0,0.7)' </td>
                            <td> The background color for the tooltip. Defaults to a black color (opacity to 30%). </td>
                        </tr>
                        <tr>
                            <td> <b>{string}</b> borderColor </td>
                            <td> '#333' </td>
                            <td> The color of the tooltip border. </td>
                        </tr>
                        <tr>
                            <td> <b>{number}</b> borderRadius </td>
                            <td> 4 </td>
                            <td> The radius of the rounded border corners, in px, defaults to 4. </td>
                        </tr>
                        <tr>
                            <td> <b>{number}</b> borderWidth </td>
                            <td> 0 </td>
                            <td> The pixel width of the tooltip border, defaults to 0 (no border). </td>
                        </tr>
                        <tr>
                            <td> <b>{number | Array}</b> padding </td>
                            <td> 5 </td>
                            <td> The inner padding of the tooltip, in px, defaults to 5. Can be set as array - [top, right, bottom, left], same as css. </td>
                        </tr>
                        <tr>
                            <td> <b>{Object}</b> axisPointer </td>
                            <td><pre>{
    type: 'line',
    lineStyle: {
        color: '#48b',
        width: 2,
        type: 'solid'
    },
    crossStyle: {
        color: '#1e90ff',
        width: 1,
        type: 'dashed'
    },
    shadowStyle: {
        color: 'rgba(150,150,150,0.3)',
        width: 'auto',
        type: 'default'
    }
}                           </pre></td>
                            <td> axis pointer, triggered by axis. Default type is line. Valid types are: 'line' | 'cross' | 'shadow' | 'none'. Each type has its corresponding style, see below.
                                 <br/>lineStyle: style for line pointer, (see <a href="#LineStyle" title="">lineStyle</a>),
                                 <br/>crossStyle: style for crosshairs pointer, (see <a href="#LineStyle" title="">lineStyle</a>),
                                 <br/>shadowStyle: style for shadow pointer, (see <a href="#AreaStyle" title="">areaStyle</a>, areaStyle. Size is  set to 'auto' by default. Width can be specified. </td>
                        </tr>
                        <tr>
                            <td> <b>{Object}</b> textStyle </td>
                            <td> { color:'#fff' } </td>
                            <td> style for the tooltip text. Defaults to white, (see <a href="#TextStyle" title="">textStyle</a>). </td>
                        </tr>
                    </table>
                    <P> content formatter：<a href="example/tooltip.html#-en" target="_blank">Try this »</a></P>
                    <ul>
                        <li>
                            <b>{string}</b>, Template, its variables are:
                            <ul>
                                <li>{a} | {a0}</li>
                                <li>{b} | {b0}</li>
                                <li>{c} | {c0}</li>
                                <li>{d} | {d0} (some chart types do not have this variable)</li>
                                <li>{e} | {e0} (some chart types do not have this variable)</li>
                                <li> If there are multiple sets of data, there will be multiple sets of varaibles accordingly, like {a1}, {b1}, {c1}, {d1}, {a2}, {b2}, {c2}, {d2}, ...</li>
                                <li> Here are what variable a, b, c and d reprensent in different chart types:
                                    <ul>
                                        <li><b>line &amp; area</b>, <b>column &amp; bar, <b>candlestick</b></b>: a (series name), b(category value), c (value), d(null)</li>
                                        <li><b>scatter &amp; bubble</b>:  a (series name), b (data name), c (value array), d(null)</li>
                                        <li><b>map</b>: a (series name), b (area name), c(merged value), d(null)</li>
                                        <li><b>pie</b>, <b>radar</b>, <b>gauge</b>, <b>funnel</b>: a (series name), b (data item name)，c(value), d (pie: percent | radar: indicator name) </li>
                                        <li><b>force, chord</b> :
                                            <ul>
                                                <li>node : a (series name)，b (node name)，c (node value), d (node index), e</li>
                                                <li>link : a (series name)，b (link name, default bigEndNodeName-smallEndNodeName)，c(link.value), d(name or index of big end node), e(name or index of small end node)</li>
                                            </ul>
                                        </li>
                                    </ul>
                                </li>
                            </ul>
                        </li>
                        <li>
                            <b>{Function}</b>, the list of parameters passed in is [params, ticket, callback], detail as follows:
                            <ul>
                                <li>&lt;Array&gt; params : array content and template varaibles are the same<pre>[
    {

        seriesIndex: 0,
        seriesName: 'Sales',
        name: 'Monday',
        dataIndex: 0,
        data: data,
        name: name,
        value: value,
        percent: special,       // pie
        indicator: special,     // radar, force, chord
        value2: special2,       // force, chord
        indicator2: special2    // force, chord
    },
    {..},
    ...
]
</pre></li>
                                <li>&lt;String&gt; ticket: asynchronous callback marker</li>
                                <li>&lt;Function&gt; callback: asynchronous callback, the callback needs two parameters, the first one is the ticket that we mentioned earlier, the second is the fill content html. </li>
                                <li><i>* When the function callbacks, 'this' pointer points to the current chart instance (myChart). </i></li>
                            </ul>
                        </li>
                    </ul>
                    <P> trigger type: </P>
                    <table cellspacing="0" class="ADoc_table full">
                        <tr>
                            <th> item trigger </th>
                            <th> axis trigger </th>
                        </tr>
                        <tr>
                            <td style="text-align:center"><img src="./asset/img/doc/tooltip1.jpg" title="" alt="item trigger"/></td>
                            <td style="text-align:center"><img src="./asset/img/doc/tooltip2.jpg" title="" alt="axis trigger"/></td>
                        </tr>
                    </table>


                    <h4>legend<a name="Legend"> </a></h4>
                    <P> legend, at most one legend is allowed in one chart. <a href="example/legend.html#-en" target="_blank">Try this »</a></P>
                    <table cellspacing="0" class="ADoc_table full">
                        <tr>
                            <th> Property </th>
                            <th> Default </th>
                            <th> Description </th>
                        </tr>
                        <tr>
                            <td> <b>{boolean}</b> show </td>
                            <td> true </td>
                            <td>Specifies whether to show. Valid values are: true (show) | false (hide). </td>
                        </tr>
                        <tr>
                            <td> <b>{number}</b> zlevel </td>
                            <td> 0 </td>
                            <td> The first grade cascading control. Every zlevel will be allocated to a independent canvas, charts and components with the same zlevel will be rendered in the same canvas. The higher zlevel the closer to the top. More canvas dom will need more memory and performance, so never set too many zlevel. Most of the time, the second grade cascading control 'z' is recommended.</td>
                        </tr>
                        <tr>
                            <td> <b>{number}</b> z </td>
                            <td> 4 </td>
                            <td> The second grade cascading control, In the same canvas (zlevel), the higher z the closer to the top.</td>
                        </tr>
                        <tr>
                            <td> <b>{string}</b> orient </td>
                            <td> 'horizontal' </td>
                            <td> layout manner, defaults to horizontal. Valid values are: 'horizontal' | 'vertical'. </td>
                        </tr>
                        <tr>
                            <td> <b>{string | number}</b> x </td>
                            <td> 'center' </td>
                            <td> horizontal position. Defaults to center. Valid values are: 'center' | 'left' | 'right' | <b>{number}</b>}(x-coordinate, in px). </td>
                        </tr>
                        <tr>
                            <td> <b>{string | number}</b> y </td>
                            <td> 'top' </td>
                            <td> vertical position. Defaults to top. Valid values are: 'top' | 'bottom' | 'center' | <b>{number}</b>(y-coordinate, in px). </td>
                        </tr>
                        <tr>
                            <td> <b>{color}</b> backgroundColor </td>
                            <td> 'rgba(0,0,0,0)' </td>
                            <td> The color of the legend's background. Defaults to transparent. </td>
                        </tr>
                        <tr>
                            <td> <b>{string}</b> borderColor </td>
                            <td> '#ccc' </td>
                            <td> The color of the drawn border around the legend. </td>
                        </tr>
                        <tr>
                            <td> <b>{number}</b> borderWidth </td>
                            <td> 0 </td>
                            <td> The width of the drawn border around the legend, in px, defaults to 0 (no border). </td>
                        </tr>
                        <tr>
                            <td> <b>{number | Array}</b> padding </td>
                            <td> 5 </td>
                            <td> The inner padding of the legend, in px, defaults to 5. Can be set as array - [top, right, bottom, left], same as css, see image below.  </td>
                        </tr>
                        <tr>
                            <td> <b>{number}</b> itemGap </td>
                            <td> 10 </td>
                            <td> The pixel gap between each item. Defaults to 10. It is horizontal in a legend with horizontal layout, and vertical in a legend with vertical layout. See image below. </td>
                        </tr>
                        <tr>
                            <td> <b>{number}</b> itemWidth </td>
                            <td> 20 </td>
                            <td> Legend shape's width. </td>
                        </tr>
                        <tr>
                            <td> <b>{number}</b> itemHeight </td>
                            <td> 14 </td>
                            <td> Legend shape's height. </td>
                        </tr>
                        <tr>
                            <td> <b>{Object}</b> textStyle </td>
                            <td> {color: '#333'} </td>
                            <td> We only set the default color of legend text, (see <a href="#TextStyle" title="">textStyle</a>). If you want the legend text to take the color of the legend, you can set color to 'auto'. </td>
                        </tr>
                        <tr>
                            <td> <b>{string | Function}</b> formatter </td>
                            <td> null </td>
                            <td> text formatter: <b>{string}</b> (Template) | <b>{Function}</b>, template variable is '{name}', function paramater is name. </td>
                        </tr>
                        <tr>
                            <td> <b>{boolean | string}</b> selectedMode </td>
                            <td> true </td>
                            <td> selection mode. Enable legend switch by default. Can be one of: single, multiple </td>
                        </tr>
                        <tr>
                            <td> <b>{Object}</b> selected </td>
                            <td> null </td>
                            <td> The default selected state, can be used to conduct dynamic data loading with LEGEND.SELECTED event, <a href="example/legend.html#-en" target="_blank">try this »</a> </td>
                        </tr>
                        <tr>
                            <td> <b>{Array}</b> data </td>
                            <td> [ ] </td>
                            <td> legend content array, the array items are usually <b>{string}</b>, each item represents a series name, auto line break in layout, but you can specify a '' for a new line break.
                                <br/>Use the value to index the chart type and itemStyle used by series with the same name in <a href="#Series" title="">series</a>. If fails, the item will be in not enabled state by default.
                                <br/>If you need custom legend text style, you can change the array item to <b>{Object}</b>. With text style and custom icon, the format is:
                                <br/>{<br/>&nbsp;&nbsp;name : <b>{string}</b>, <br/>&nbsp;&nbsp;textStyle : <b>{Object}</b>, <br/>&nbsp;&nbsp;icon : <b>{string}</b><br/>}
                            </td>
                        </tr>
                    </table>
                    <p><img src="./asset/img/doc/legend.png" title="" alt="legend"/></P>

                    <h4>dataRange<a name="DataRange"> </a></h4>
                    <P> dataRange, at most one dataRange control is allowed in one chart. <a href="example/dataRange.html#-en" target="_blank">Try this »</a></P>
                    <table cellspacing="0" class="ADoc_table full">
                        <tr>
                            <th> Property </th>
                            <th> Default </th>
                            <th> Description </th>
                        </tr>
                        <tr>
                            <td> <b>{boolean}</b> show </td>
                            <td> true </td>
                            <td>Specifies whether to show. Valid values are: true (show) | false (hide). </td>
                        </tr>
                        <tr>
                            <td> <b>{number}</b> zlevel </td>
                            <td> 0 </td>
                            <td> The first grade cascading control. Every zlevel will be allocated to a independent canvas, charts and components with the same zlevel will be rendered in the same canvas. The higher zlevel the closer to the top. More canvas dom will need more memory and performance, so never set too many zlevel. Most of the time, the second grade cascading control 'z' is recommended.</td>
                        </tr>
                        <tr>
                            <td> <b>{number}</b> z </td>
                            <td> 4 </td>
                            <td> The second grade cascading control, In the same canvas (zlevel), the higher z the closer to the top.</td>
                        </tr>
                        <tr>
                            <td> <b>{string}</b> orient </td>
                            <td> 'vertical' </td>
                            <td> layout manner. Defaults to vertical. Valid values are: 'horizontal' | 'vertical'  </td>
                        </tr>
                        <tr>
                            <td> <b>{string | number}</b> x </td>
                            <td> 'left' </td>
                            <td> horizontal position. Defaults to left. Valid values are: 'center' | 'left' | 'right' | <b>{number}</b>}(x-coordinate, in px). </td>
                        </tr>
                        <tr>
                            <td> <b>{string | number}</b> y </td>
                            <td> 'bottom' </td>
                            <td> vertical position. Defaults to bottom. Valid values are: 'top' | 'bottom' | 'center' | <b>{number}</b>(y-coordinate, in px). </td>
                        </tr>
                        <tr>
                            <td> <b>{color}</b> backgroundColor </td>
                            <td> 'rgba(0,0,0,0)' </td>
                            <td> The color of the dataRange's background. Defaults to transparent. </td>
                        </tr>
                        <tr>
                            <td> <b>{string}</b> borderColor </td>
                            <td> '#ccc' </td>
                            <td> The color of the drawn border around the dataRange. </td>
                        </tr>
                        <tr>
                            <td> <b>{number}</b> borderWidth </td>
                            <td> 0 </td>
                            <td> The width of the drawn border around the dataRange, in px, defaults to 0 (no border). </td>
                        </tr>
                        <tr>
                            <td> <b>{number | Array}</b> padding </td>
                            <td> 5 </td>
                            <td> The inner padding of the dataRange, in px, defaults to 5. Can be set as array - [top, right, bottom, left], same as css, see image below. </td>
                        </tr>
                        <tr>
                            <td> <b>{number}</b> itemGap </td>
                            <td> 10 </td>
                            <td> The pixel gap between each item. Defaults to 10. It is horizontal in the dataRange with horizontal layout, and vertical in the dataRange with vertical layout. See image below. </td>
                        </tr>
                        <tr>
                            <td> <b>{number}</b> itemWidth </td>
                            <td> 20 </td>
                            <td> The width of dataRange item. </td>
                        </tr>
                        <tr>
                            <td> <b>{number}</b> itemHeight </td>
                            <td> 14 </td>
                            <td> The width of dataRange item. </td
                        </tr>
                        <tr>
                            <td> <b>{number}</b> min </td>
                            <td> null </td>
                            <td> The specified minimum value, such as 0. Defaults to null. Required parameter. </td>
                        </tr>
                        <tr>
                            <td> <b>{number}</b> max </td>
                            <td> null </td>
                            <td> The specified maximum value, such as 100. Defaults to null. Required parameter. </td>
                        </tr>
                        <tr>
                            <td> <b>{number}</b> precision </td>
                            <td> 0 </td>
                            <td> Decimal precision. Defaults to 0 (no decimal point). If the value of max - min is not divisible by splitNumber in the existing precision, the precision will be automatically increased for the sake of exact division. Inexact division is not supported. </td>
                        </tr>
                        <tr>
                            <td> <b>{number}</b> splitNumber </td>
                            <td> 5 </td>
                            <td> the number of segments. Defaults to 5. Linear gradient when set to 0. When calculable is true, it is equally split into 100 parts by default. </td>
                        </tr>
                        <tr>
                            <td> <b>{boolean | string}</b> selectedMode </td>
                            <td> true </td>
                            <td> selection mode. Enable dataRange switch by default. Can be one of: single, multiple </td>
                        </tr>
                        <tr>
                            <td> <b>{boolean}</b> calculable </td>
                            <td> false </td>
                            <td> Specifies whether the scale roaming feature will be enabled. When enabled, ignore splitNumber, dataRange shows as linear gradient. </td>
                        </tr>
                        <tr>
                            <td> <b>{boolean}</b> hoverLink </td>
                            <td> true </td>
                            <td> Hover link with the map.</td>
                        </tr>
                        <tr>
                            <td> <b>{boolean}</b> realtime </td>
                            <td> true </td>
                            <td> Specifies whether the scale roaming feature will be displayed in real time. Default to false (CAN NOT be changed) in the explorer which does't support canvas, such as IE6/7/8.</td>
                        </tr>
                        <tr>
                            <td> <b>{Array}</b> color </td>
                            <td> ['#1e90ff','#f0ffff'] </td>
                            <td> color list of the dataRange. Length of the color array must be > = 2. The color shows the change from high value to low value; that is, the low color array represents the high value color. Alpha ( rgba ) is supported.</td>
                        </tr>
                        <tr>
                            <td> <b>{string | Function}</b> formatter </td>
                            <td> null </td>
                            <td> content formatter：<b>{string}</b> (Template) | <b>{Function}</b>, the template's variables are {value}' and '{value2}', which stand for start value ​​and end value. There are two function parameters, whose meanings are the same as template variables. One parameter '{value}' only when calculable is true. <a href="example/dataRange.html#-en" target="_blank">Try this »</a></td>
                        </tr>
                        <tr>
                            <td> <b>{Array}</b> text </td>
                            <td> null </td>
                            <td> text of the dataRange, when splitNumber is valid, defaults to the calculated value. You can specify a text array with the length of 2 to show the brief dataRange text, like ['high', 'low']. '\n' represents a line feed. </td>
                        </tr>
                        <tr>
                            <td> <b>{Object}</b> textStyle </td>
                            <td> {color: '#333'} </td>
                            <td>  We only set the default color of dataRange text, (see<a href="#TextStyle" title="">textStyle</a>). </td>
                        </tr>
                    </table>
                    <p><img src="./asset/img/doc/dataRange.png" title="" alt="dataRange"/></P>

                    <h4>dataZoom<a name="DataZoom"> </a></h4>
                    <P> dataZoom. Synchronized with toolbox.feature.dataZoom. Applicable to Cartesian chart only. <a href="example/dataZoom.html#-en" target="_blank">Try this »</a></P>
                    <table cellspacing="0" class="ADoc_table full">
                        <tr>
                            <th> Property </th>
                            <th> Default </th>
                            <th> Description </th>
                        </tr>
                        <tr>
                            <td> <b>{number}</b> zlevel </td>
                            <td> 0 </td>
                            <td> The first grade cascading control. Every zlevel will be allocated to a independent canvas, charts and components with the same zlevel will be rendered in the same canvas. The higher zlevel the closer to the top. More canvas dom will need more memory and performance, so never set too many zlevel. Most of the time, the second grade cascading control 'z' is recommended.</td>
                        </tr>
                        <tr>
                            <td> <b>{number}</b> z </td>
                            <td> 4 </td>
                            <td> The second grade cascading control, In the same canvas (zlevel), the higher z the closer to the top.</td>
                        </tr>
                        <tr>
                            <td> <b>{boolean}</b> show </td>
                            <td> false </td>
                            <td> Specifies whether to show dataZoom. If true, take over all the series of data using specified category axis. If unspecified, take over all the Cartesian coordinate system data. </td>
                        </tr>
                        <tr>
                            <td> <b>{string}</b> orient </td>
                            <td> 'horizontal' </td>
                            <td> layout manner, defaults to horizontal. Valid values are: 'horizontal' | 'vertical'. </td>
                        </tr>
                        <tr>
                            <td> <b>{number}</b> x </td>
                            <td> adaptive </td>
                            <td> Horizontal placement. By default it is adapted according to the grid's parameters. Vertical layout is left by default, can be specified. <b>{number}</b> (the x-coordinate, in pixels, of the upper-left corner.) </td>
                        </tr>
                        <tr>
                            <td> <b>{number}</b> y </td>
                            <td> adaptive </td>
                            <td> Vertical placement. By default it is adapted according to the grid's parameters. Vertical layout is bottom by default, can be specified. <b>{number}</b> (the y-coordinate, in pixels, of the upper-left corner.) </td>
                        </tr>
                        <tr>
                            <td> <b>{number}</b> width </td>
                            <td> adaptive | 30</td>
                            <td> Specifies width. In honrizontal layout, it is adapted according to the grid's parameters by default. In vertical layout, defaults to 30, can be specified. <b>{number}</b> (width, in px) </td>
                        </tr>
                        <tr>
                            <td> <b>{number}</b> height </td>
                            <td> adaptive | 30</td>
                            <td> Specifies height. In vertical layout, it is adapted according to the grid's parameters by default. In honrizontal layout, defaults to 30, can be specified. <b>{number}</b> (height, in px)  </td>
                        </tr>
                        <tr>
                            <td> <b>{color}</b> backgroundColor </td>
                            <td> 'rgba(0,0,0,0)' </td>
                            <td> The color of the background. Defaults to transparent. </td>
                        </tr>
                        <tr>
                            <td> <b>{color}</b> dataBackgroundColor </td>
                            <td> '#eee' </td>
                            <td> The color of the dataZoom's background. Only the first series would be rendered as data background.</td>
                        </tr>
                        <tr>
                            <td> <b>{color}</b> fillerColor </td>
                            <td> 'rgba(144,197,237,0.2)' </td>
                            <td> The fill color of the selected area. </td>
                        </tr>
                        <tr>
                            <td> <b>{color}</b> handleColor </td>
                            <td> 'rgba(70,130,180,0.8)' </td>
                            <td> The color of the control handle. </td>
                        </tr>
                        <tr>
                            <td> <b>{number}</b> handleSize </td>
                            <td> 8</td>
                            <td> The size of the control handle.  </td>
                        </tr>
                        <tr>
                            <td> <b>{Array | number}</b> xAxisIndex </td>
                            <td> null </td>
                            <td> If unspecified, it controls by default all the x-axes. You can use array to specify multiple x-axes Index that needs to be controlled, and number to specify one x-axis Index that needs to be controlled. </td>
                        </tr>
                        <tr>
                            <td> <b>{Array | number}</b> yAxisIndex </td>
                            <td> null </td>
                            <td> If unspecified, it controls by default all the y-axes. You can use array to specify multiple y-axes Index that needs to be controlled, and number to specify one y-axis Index that needs to be controlled. </td>
                        </tr>
                        <tr>
                            <td> <b>{number}</b> start </td>
                            <td> 0 </td>
                            <td> The start percent of dataZoom. Defaults to 0 (%), starts with the first data. </td>
                        </tr>
                        <tr>
                            <td> <b>{number}</b> end </td>
                            <td> 100 </td>
                            <td> The end percent of dataZoom. Defaults to 100 (%), ends with the last data. </td>
                        </tr>
                        <tr>
                            <td> <b>{boolean}</b> showDetail </td>
                            <td> true </td>
                            <td> Show detail when dragging. </td>
                        </tr>
                        <tr>
                            <td> <b>{boolean}</b> realtime </td>
                            <td> false </td>
                            <td> Specifies whether dataZoom will be displayed in real time. It is suggested to disable the realtime effect when your browser is slow or data sets are large and complex. Default to false (CAN NOT be changed) in the explorer which does't support canvas, such as IE6/7/8.</td>
                        </tr>
                        <tr>
                            <td> <b>{boolean}</b> zoomLock </td>
                            <td> false </td>
                            <td> DataZoom lock. Defaults to false. When set to true, the selected area cannot be zoomed,  i.e. (end - start) value remains unchanged; only data roaming is applicable. </td>
                        </tr>
                    </table>
                    <p><img src="./asset/img/doc/dataZoom.png" title="" alt="dataZoom"/></P>

                    <h4>roamController<a name="RoamController"> </a></h4>
                    <P> Zoom and roam controller for the map. <a href="example/map1.html#-en" target="_blank">try this »</a></P>
                    <table cellspacing="0" class="ADoc_table full">
                        <tr>
                            <th> Property </th>
                            <th> Default </th>
                            <th> Description </th>
                        </tr>
                        <tr>
                            <td> <b>{boolean}</b> show </td>
                            <td> true </td>
                            <td>Specifies whether to show. Valid values are: true (show) | false (hide). </td>
                        </tr>
                        <tr>
                            <td> <b>{number}</b> zlevel </td>
                            <td> 0 </td>
                            <td> The first grade cascading control. Every zlevel will be allocated to a independent canvas, charts and components with the same zlevel will be rendered in the same canvas. The higher zlevel the closer to the top. More canvas dom will need more memory and performance, so never set too many zlevel. Most of the time, the second grade cascading control 'z' is recommended.</td>
                        </tr>
                        <tr>
                            <td> <b>{number}</b> z </td>
                            <td> 4 </td>
                            <td> The second grade cascading control, In the same canvas (zlevel), the higher z the closer to the top.</td>
                        </tr>
                        <tr>
                            <td> <b>{string | number}</b> x </td>
                            <td> 'left' </td>
                            <td> horizontal position. Defaults to left. Valid values are: 'center' | 'left' | 'right' | {number}(x-coordinate, in px). </td>
                        </tr>
                        <tr>
                            <td> <b>{string | number}</b> y </td>
                            <td> 'top' </td>
                            <td> vertical position. Defaults to top. Valid values are: 'top' | 'bottom' | 'center' | {number}(y-coordinate, in px). </td>
                        </tr>
                        <tr>
                            <td> <b>{number}</b> width </td>
                            <td> 80</td>
                            <td> Specifies width which also define the size of the roam disk, can be <b>{number}</b>(in px) </td>
                        </tr>
                        <tr>
                            <td> <b>{number}</b> height </td>
                            <td> 120</td>
                            <td> Specifies height of the whold controller boundary box, the zoom button would be placed at the bottom, can be <b>{number}</b>(in px) </td>
                        </tr>
                        <tr>
                            <td> <b>{color}</b> backgroundColor </td>
                            <td> 'rgba(0,0,0,0)' </td>
                            <td> The color of the background. Defaults to transparent. </td>
                        </tr>
                        <tr>
                            <td> <b>{string}</b> borderColor </td>
                            <td> '#ccc' </td>
                            <td> Color of the border. </td>
                        </tr>
                        <tr>
                            <td> <b>{number}</b> borderWidth </td>
                            <td> 0 </td>
                            <td> Width of the border. </td>
                        </tr>
                        <tr>
                            <td> <b>{number | Array}</b> padding </td>
                            <td> 5 </td>
                            <td> The inner padding, in px, defaults to 5. Can be set as array - [top, right, bottom, left], same as css, see image below. </td>
                        </tr>
                        <tr>
                            <td> <b>{color}</b> fillerColor </td>
                            <td> '#fff' </td>
                            <td> The fill color of the text in the controller.</td>
                        </tr>
                        <tr>
                            <td> <b>{color}</b> handleColor </td>
                            <td> '#6495ed' </td>
                            <td> The main color of the control handle.</td>
                        </tr>
                        <tr>
                            <td> <b>{number}</b> step </td>
                            <td> 15 </td>
                            <td> moving step of the 4 direction roam in px</td>
                        </tr>
                        <tr>
                            <td> <b>{Object}</b> mapTypeControl </td>
                            <td> null </td>
                            <td> Required. Specifies the mapType which should be under control, as: { china: true }<br/>You can specify every single mapType when multiple map in a chart at the same time, such as: { china: false, world: true} </td>
                        </tr>
                    </table>
                    <p><img src="./asset/img/doc/roamController.png" title="" alt="roamController"/></P>

                    <h4>grid<a name="Grid"> </a></h4>
                    <P> A network of regularly spaced lines on a Cartesian coordinate system. </P>
                    <table cellspacing="0" class="ADoc_table full">
                        <tr>
                            <th> Property </th>
                            <th> Default </th>
                            <th> Description </th>
                        </tr>
                        <tr>
                            <td> <b>{number}</b> zlevel </td>
                            <td> 0 </td>
                            <td> The first grade cascading control. Every zlevel will be allocated to a independent canvas, charts and components with the same zlevel will be rendered in the same canvas. The higher zlevel the closer to the top. More canvas dom will need more memory and performance, so never set too many zlevel. Most of the time, the second grade cascading control 'z' is recommended.</td>
                        </tr>
                        <tr>
                            <td> <b>{number}</b> z </td>
                            <td> 0 </td>
                            <td> The second grade cascading control, In the same canvas (zlevel), the higher z the closer to the top.</td>
                        </tr>
                        <tr>
                            <td> <b>{number | string}</b> x </td>
                            <td> 80 </td>
                            <td> Set abscissa on the upper left corner of the grid in px, or in percent (string) such as '50%' (horizontal center of the display area). </td>
                        </tr>
                        <tr>
                            <td> <b>{number | string}</b> y </td>
                            <td> 60 </td>
                            <td> Set ordinate on the upper left corner of the grid in px, or in percent (string). Defaults to null. The position varies with y2, such as '50%' (vertical center of the display area). </td>
                        </tr>
                        <tr>
                            <td> <b>{number | string}</b> x2 </td>
                            <td> 80 </td>
                            <td> Set abscissa on the lower right corner of the grid in px, or in percent (string) such as '50%' (horizontal center of the display area). </td>
                        </tr>
                        <tr>
                            <td> <b>{number | string}</b> y2 </td>
                            <td> 60 </td>
                            <td> Set ordinate on the lower right corner of the grid in px, or in percent (string) such as '50%' (vertical center of the display area). </td>
                        </tr>
                        <tr>
                            <td> <b>{number}</b> width </td>
                            <td> adaptive </td>
                            <td> Width of the grid (without axes), defaults to the total width - x - x2, in px, ignore x2 after specifying width. See the image below.
                                 <br/>Can also be set in percent (string), such as '50%' (half the width of the display area). </td>
                        </tr>
                        <tr>
                            <td> <b>{number}</b> height </td>
                            <td> adaptive </td>
                            <td> Height of the grid (without axes), defaults to the total height - y - y2, in px, ignore y2 after specifying height. See the image below.
                                 <br/>Can also be set in percent (string), such as '50%' (half the height of the display area). </td>
                        </tr>
                        <tr>
                            <td> <b>{color}</b> backgroundColor </td>
                            <td> 'rgba(0,0,0,0)' </td>
                            <td> Background color, defaults to transparent. </td>
                        </tr>
                        <tr>
                            <td> <b>{number}</b> borderWidth </td>
                            <td> 1 </td>
                            <td> Width of the border. </td>
                        </tr>
                        <tr>
                            <td> <b>{color}</b> borderColor </td>
                            <td> '#ccc' </td>
                            <td> Color of the border. </td>
                        </tr>
                    </table>
                    <p><img src="./asset/img/doc/grid.jpg" title="" alt="grid"/></P>

                    <h4>xAxis<a name="Xaxis"> </a></h4>
                    <P>The horizontal axis array in Cartesian coordinates. Each item in the array stands for a horizontal axis, and the array can be omitted if there is only one horizontal axis. In one chart, at most two horizontal axes are allowed. If there is only one x-axis, you can place it either at the bottom (by default) or at the top of the <a href="#Grid" title="">grid</a>. If there are two x-axes, they shall be placed in opposition to each other. By default, the first x-axis is placed at the bottom of the grid, and the second at the top. </p>
                    <p>There are three types of coordinate axes: category axis, value axis and time axis (the differences are given in <a href="#Axis" title="">axis</a>). For most chart types x-axis is category axis, but for bar chart x-axis is value axis, and for scatter chart both x-axis and y-axis are value axes. For specific parameters, see <a href="#Axis" title="">axis</a>. </P>

                    <h4>yAxis<a name="Yaxis"> </a></h4>
                    <P>The vertical axis array in Cartesian coordinates. Each item in the array stands for a vertical axis, and the array can be omitted if there is only one vertical axis. In one chart, at most two vertical axes are allowed. If there is only one y-axis, you can place it either on the left (by default) or on the right of the <a href="#Grid" title="">grid</a>. If there are two y-axes, they shall be placed in opposition to each other. By default, the first y-axis is placed on the left of the grid, and the second on the right. </p>
                    <p>There are three types of coordinate axes: category axis, value axis and time axis (the differences are given in <a href="#Axis" title="">axis</a>). For most chart types y-axis is value axis, but for bar chart y-axis is category axis. For specific parameters, see <a href="#Axis" title="">axis</a>. </P>

                    <h4>axis<a name="Axis"> </a><a name="CategoryAxis"> </a><a name="ValueAxis"> </a></h4>
                    <P> There are three types of coordinate axes: category axis, value axis and time axis. Their differences are: </P>
                    <ul>
                        <li>category axis: specifies the category list. The only axis that the data is organized by. </li>
                        <li>value axis: specifies the valid values. The only axis where the values are placed. </li>
                        <li>time axis: use the same as value axis. The only difference is time axis treat the data as time (date) and auto formate the value into different time granularity along with different time span.</li>
                    </ul>
                    <P> Here are the options for coordinate axes. Some options are applicable to category axis only, while others to value axis only. Please heed the type of application. <a href="example/axis.html#-en" target="_blank">Try this »</a></P>
                    <table cellspacing="0" class="ADoc_table full">
                        <tr>
                            <th> Property </th>
                            <th> Default </th>
                            <th> Type of application </th>
                            <th> Description </th>
                        </tr>
                        <tr>
                            <td> <b>{string}</b> type </td>
                            <td> 'category' | 'value' | 'time' | 'log' </td>
                            <td> universal </td>
                            <td> type of the coordinate axis. By default, x-axis is 'category', y-axis is 'value'. </td>
                        </tr>
                        <tr>
                            <td> <b>{boolean}</b> show </td>
                            <td> true </td>
                            <td> universal </td>
                            <td>Specifies whether to show axis. Valid values are: true (show) | false (hide). </td>
                        </tr>
                        <tr>
                            <td> <b>{number}</b> zlevel </td>
                            <td> 0 </td>
                            <td> universal </td>
                            <td> The first grade cascading control. Every zlevel will be allocated to a independent canvas, charts and components with the same zlevel will be rendered in the same canvas. The higher zlevel the closer to the top. More canvas dom will need more memory and performance, so never set too many zlevel. Most of the time, the second grade cascading control 'z' is recommended.</td>
                        </tr>
                        <tr>
                            <td> <b>{number}</b> z </td>
                            <td> 0 </td>
                            <td> universal </td>
                            <td> The second grade cascading control, In the same canvas (zlevel), the higher z the closer to the top.</td>
                        </tr>
                        <tr>
                            <td> <b>{string}</b> position </td>
                            <td> 'bottom' | 'left' </td>
                            <td> universal </td>
                            <td> position of the coordinate axis. For x-axis ('category'), defaults to 'bottom'. For y-axis ('value'), defaults to 'left'. Valid values are: 'bottom' | 'top' | 'left' | 'right'. </td>
                        </tr>
                        <tr>
                            <td> <b>{string}</b> name </td>
                            <td> '' </td>
                            <td> value | time </td>
                            <td> name of the value axis. Defaults to null. </td>
                        </tr>
                        <tr>
                            <td> <b>{string}</b> nameLocation </td>
                            <td> 'end' </td>
                            <td> value | time </td>
                            <td> name location of the value axis. Defaults to 'end'. Valid values are: 'start' | 'end'. </td>
                        </tr>
                        <tr>
                            <td> <b>{Object}</b> nameTextStyle </td>
                            <td> {} </td>
                            <td> value | time </td>
                            <td> text style for the name of the value axis. Defaults to global options, takes the main color of axisLine. Can be specified. </td>
                        </tr>
                        <tr>
                            <td> <b>{boolean}</b> boundaryGap </td>
                            <td> true </td>
                            <td> category </td>
                            <td> blank border on each side of the cetegory axis. See image below. If true (by default), leaves it to blank; If false, extends to the edge of the grid. </td>
                        </tr>
                        <tr>
                            <td> <b>{Array}</b> boundaryGap </td>
                            <td> [0, 0] </td>
                            <td> value | time </td>
                            <td> blank border on each side of the axis. the value within the array represents percentage, [the difference between the original minimum value and the final minimum value, the difference between the original maximum value and the final maximum value]. </td>
                        </tr>
                        <tr>
                            <td> <b>{number}</b> min </td>
                            <td> null </td>
                            <td> value | time </td>
                            <td> The pecified minimum value, such as 0. Defaults to null. Further determined by specific values. Ignores boundaryGap[0] when specified. </td>
                        </tr>
                        <tr>
                            <td> <b>{number}</b> max </td>
                            <td> null </td>
                            <td> value | time </td>
                            <td> The pecified maximum value, such as 100. Defaults to null. Further determined by specific values. Ignores boundaryGap[1] when specified. </td>
                        </tr>
                        <tr>
                            <td> <b>{boolean}</b> scale </td>
                            <td> false </td>
                            <td> value | time </td>
                            <td> If false, the value axis must start with 0. If true, you can set the minimum and maximum value of value axis as the starting and ending value of your value axis. </td>
                        </tr>
                        <tr>
                            <td> <b>{number}</b> splitNumber </td>
                            <td> null </td>
                            <td> value | time </td>
                            <td> Number of segments, defaults to auto split along with the min/max.</td>
                        </tr>
                        <tr>
                            <td> <b>{Object}</b> logPositive </td>
                            <td> null </td>
                            <td> value </td>
                            <td> This option works when axis.type === 'log'. If set to false, negative value is supported. It is self-adapting by default, which means that if all of the data is negative, logPositive will be set to false, otherwise true. </td>
                        </tr>
                        <tr>
<<<<<<< HEAD
=======
                            <td> <b>{number}</b> logLabelBase </td>
                            <td> null </td>
                            <td> value </td>
                            <td> This option works when axis.type === 'log'. If specified, axisLabel is drawn as exponent style. For example, when logLabelBase = 4, axisLabel is drawn like 4², 4³. If not specified, axisLabel is drawn like 1,000,000 as usual. </td>
                        </tr>
                        <tr>
>>>>>>> 82129bd8
                            <td> <b>{Object}</b> axisLine </td>
                            <td> varying </td>
                            <td> universal </td>
                            <td> Axis line. Default to show. See below.</td>
                        </tr>
                        <tr>
                            <td> <b>{Object}</b> axisTick </td>
                            <td> varying </td>
                            <td> universal </td>
                            <td> Axis tick. Defaults to hide. See below.</td>
                        </tr>
                        <tr>
                            <td> <b>{Object}</b> axisLabel </td>
                            <td> varying </td>
                            <td> universal </td>
                            <td> Axis text label. See below.</td>
                        </tr>
                        <tr>
                            <td> <b>{Object}</b> splitLine </td>
                            <td> varying </td>
                            <td> universal </td>
                            <td> Split line. Defaults to show. See below.</td>
                        </tr>
                        <tr>
                            <td> <b>{Object}</b> splitArea </td>
                            <td> varying </td>
                            <td> universal </td>
                            <td> Split area. Defaults to hide. See below.</td>
                        </tr>
                        <tr>
                            <td> <b>{Array}</b> data </td>
                            <td> [] </td>
                            <td> category axis </td>
                            <td> Category list, also label content, see <a href="#AxisData" title="">axis.data</a>. </td>
                        </tr>
                    </table>
                    <P> boundaryGap</P>
                    <table cellspacing="0" class="ADoc_table full">
                        <tr>
                            <th> Configuration </th>
                            <td> boundaryGap: true </td>
                            <td> boundaryGap: false </td>
                        </tr>
                        <tr>
                            <th> Effects </th>
                            <td><img src="./asset/img/doc/axisBoundaryGap1.jpg" title="" alt="axisBoundaryGap1"/></td>
                            <td><img src="./asset/img/doc/axisBoundaryGap.png" title="" alt="axisBoundaryGap"/></td>
                        </tr>
                    </table>
                    <P> scale strategy</P>
                    <table cellspacing="0" class="ADoc_table full">
                        <tr>
                            <th> Configuration </th>
                            <td>scale: false</td>
                            <td>scale: true</td>
                        </tr>
                        <tr>
                            <th> Effects </th>
                            <td><img src="./asset/img/doc/axisScale1.png" title="" alt="axisScale1"/></td>
                            <td><img src="./asset/img/doc/axisScale2.png" title="" alt="axisScale2"/></td>
                        </tr>
                    </table>
                    <P> description of axis properties</P>
                    <p><img src="./asset/img/doc/axisDetail.png" title="" alt="axisDetail"/></P>

                    <h5>axis.axisLine<a name="AxisAxisline"> </a></h5>
                    <P> axis line. Defaults to show. Default styles are listed below. </P>
                    <table cellspacing="0" class="ADoc_table full">
                        <tr>
                            <th> Property </th>
                            <th> Default </th>
                            <th> Type of application </th>
                            <th> Description </th>
                        </tr>
                        <tr>
                            <td> <b>{boolean}</b> show </td>
                            <td> true </td>
                            <td> both </td>
                            <td> Specifies whether to show axisLine. Defaults to true, which is a prerequisite for the following properties. </td>
                        </tr>
                        <tr>
                            <td> <b>{boolean}</b> onZero </td>
                            <td> true </td>
                            <td> both </td>
                            <td> Locates to the coordinates whose vertical axis value is 0. </td>
                        </tr>
                        <tr>
                            <td> <b>{Object}</b> lineStyle </td>
                            <td> <pre>{
    color: '#48b',
    width: 2,
    type: 'solid'
}                           </pre> </td>
                            <td> both </td>
                            <td> controls the line style, (see <a href="#LineStyle" title="">lineStyle</a>). </td>
                        </tr>
                    </table>

                    <h5>axis.axisTick<a name="AxisAxistick"> </a></h5>
                    <P> axis tick. For value axis, defaults to hide. For category axis, defaults to show. Default styles are listed below. </P>
                    <table cellspacing="0" class="ADoc_table full">
                        <tr>
                            <th> Property </th>
                            <th> Default </th>
                            <th> Type of application </th>
                            <th> Description </th>
                        </tr>
                        <tr>
                            <td> <b>{boolean}</b> show </td>
                            <td> false (value | time)<br/> true (category axis) </td>
                            <td> universal </td>
                            <td> Specifies whether to show axisTick. Defaults to false. The following properties will be set by default values When it is true. </td>
                        </tr>
                        <tr>
                            <td> <b>{string | number | function}</b> interval </td>
                            <td> 'auto' </td>
                            <td> category axis </td>
                            <td> specifies the interval between axisTicks. Defaults to 'auto'. Valid values are:
                                 <br/>'auto' (automatically hide those that cannot be displayed) | 0 (unhide all) |
                                 <br/><b>{number}</b>(specified by the user).
                                 <br/><b>{function}</b>callback, paramater is [index，data[index]], return true to show and false to hide
                            </td>
                        </tr>
                        <tr>
                            <td> <b>{boolean}</b> onGap </td>
                            <td> null </td>
                            <td> category axis </td>
                            <td> Specifies whether the axisTick will be positioned at regular intervals. Defaults to boundaryGap. </td>
                        </tr>
                        <tr>
                            <td> <b>{boolean}</b> inside </td>
                            <td> false </td>
                            <td> universal </td>
                            <td> Specifies whether the axisTick will be displayed inside the grid. Defaults to outside. </td>
                        </tr>
                        <tr>
                            <td> <b>{number}</b> length </td>
                            <td> 5 </td>
                            <td> universal </td>
                            <td> controls the length of the line. </td>
                        </tr>
                        <tr>
                            <td> <b>{Object}</b> lineStyle </td>
                            <td> <pre>{
    color: '#333',
    width: 1
}                           </pres></td>
                            <td> both </td>
                            <td> controls the line style, (see<a href="#LineStyle" title="">lineStyle</a>). </td>
                        </tr>
                    </table>

                    <h5>axis.axisLabel<a name="AxisAxislabel"> </a></h5>
                    <P> options for axis label </P>
                    <table cellspacing="0" class="ADoc_table full">
                        <tr>
                            <th> Property </th>
                            <th> Default </th>
                            <th> Type of application </th>
                            <th> Description </th>
                        </tr>
                        <tr>
                            <td> <b>{boolean}</b> show </td>
                            <td> true </td>
                            <td> universal </td>
                            <td> Specifies whether to show axisLabel. Defaults to true, which is a prerequisite for the following properties. </td>
                        </tr>
                        <tr>
                            <td> <b>{string | number | function}</b> interval </td>
                            <td> 'auto' </td>
                            <td> category axis </td>
                            <td> specifies the interval between axisLabels. Defaults to 'auto'. Valid values are:
                                <br/>'auto' (automatically hide those that cannot be displayed) | 0 (unhide all) |
                                <br/><b>{number}</b>(specified by the user).
                                <br/><b>{function}</b>callback, paramater is [index，data[index]], return true to show and false to hide
                           </td>
                        </tr>
                        <tr>
                            <td> <b>{number}</b> rotate </td>
                            <td> 0 </td>
                            <td> universal </td>
                            <td> The angle of rotation, defaults to 0 (not rotate). Positive value for counterclockwise rotation, negative value for clockwise rotation. Valid values are: -90 ~ 90. </td>
                        </tr>
                        <tr>
                            <td> <b>{number}</b> margin </td>
                            <td> 8 </td>
                            <td> universal </td>
                            <td> The pixel distance between the axisLabel and the axis.Defaults to 8. </td>
                        </tr>
                        <tr>
                            <td> <b>{boolean}</b> clickable </td>
                            <td> false </td>
                            <td> universal </td>
                            <td> Specifies whether the axisLabel is clickable. </td>
                        </tr>
                        <tr>
                            <td> <b>{string | Function}</b> formatter </td>
                            <td> null </td>
                            <td> universal </td>
                            <td> split name formatter: <b>{string}</b> (Template) | <b>{Function}</b> </td>
                        </tr>
                        <tr>
                            <td> <b>{Object}</b> textStyle </td>
                            <td><pre>{
    color: '#333'
}                           </pre> </td>
                            <td> universal </td>
                            <td> text style (see <a href="#TextStyle" title="">textStyle</a>). If the axis is value or time axis, color accepts method callback to achieve custom color definition, support <a href="https://github.com/ecomfe/echarts/issues/226" target="_blank">#226 »</a> </td>
                        </tr>
                    </table>
                    <P> split name formatter:</P>
                    <ul>
                        <li>
                            <b>{string}</b>, Template, its variables are:
                            <ul>
                                <li>
                                    {value}: content or value
                                </li>
                            </ul>

                        </li>

                        <li>
                            <b>{Function}</b>, pass in parameters and template varaibles:
                            <ul>
                                <li>
                                    eg：function (value) {return ['Sunday', 'Monday', 'Tuesday', 'Wednesday', 'Thursday', 'Friday', 'Saturday'][value]; }
                                </li>
                            </ul>

                        </li>
                    </ul>

                    <h5>axis.splitLine<a name="AxisSplitline"> </a></h5>
                    <P> split line. Defaults to show. Default styles are listed below.</P>
                    <table cellspacing="0" class="ADoc_table full">
                        <tr>
                            <th> Property </th>
                            <th> Default </th>
                            <th> Type of application </th>
                            <th> Description </th>
                        </tr>
                        <tr>
                            <td> <b>{boolean}</b> show </td>
                            <td> true </td>
                            <td> universal </td>
                            <td> Specifies whether to show splitLine. Defaults to true, which is a prerequisite for the following properties. </td>
                        </tr>
                        <tr>
                            <td> <b>{boolean}</b> onGap </td>
                            <td> null </td>
                            <td> category axis </td>
                            <td> Specifies whether the splitLine will be positioned at regular intervals. Equal to boundaryGap by default. </td>
                        </tr>
                        <tr>
                            <td> <b>{Object}</b> lineStyle </td>
                            <td><pre>{
    color: ['#ccc'],
    width: 1,
    type: 'solid'
}                           </pre></td>
                            <td> universal </td>
                            <td> controls the line style ,(see <a href="#LineStyle" title="">lineStyle</a>). </td>
                        </tr>
                    </table>

                    <h5>axis.splitArea<a name="AxisSplitarea"> </a></h5>
                    <P> split area, defaults to hide: </P>
                    <table cellspacing="0" class="ADoc_table full">
                        <tr>
                            <th> Property </th>
                            <th> Default </th>
                            <th> Type of application </th>
                            <th> Description </th>
                        </tr>
                        <tr>
                            <td> <b>{boolean}</b> show </td>
                            <td> false </td>
                            <td> universal </td>
                            <td>Specifies whether to show splitArea. Defaults to false. The following properties will be set by default values When it is true. </td>
                        </tr>
                        <tr>
                            <td> <b>{boolean}</b> onGap </td>
                            <td> null </td>
                            <td> category axis </td>
                            <td> Specifies whether the splitArea will be positioned at regular intervals. Defaults to boundaryGap. </td>
                        </tr>
                        <tr>
                            <td> <b>{Object}</b> areaStyle </td>
                            <td><pre>{
    color: [
        'rgba(250,250,250,0.3)',
        'rgba(200,200,200,0.3)'
    ]
}                           </pre> </td>
                            <td> universal </td>
                            <td> the property "areaStyle" (see <a href="#AreaStyle" title="">areaStyle</a>), controls area style, the color array will be changed at intervals. </td>
                        </tr>
                    </table>

                    <h5>axis.data<a name="AxisData"> </a></h5>
                    <P> the array of category axis text label, specifies label content. The array items are usually tex. '\n' represents a line feed, for example:</P>
                    <div class="code">
                        <pre>[&#39;Jan&#39;, &#39;Feb&#39;, &#39;Mar&#39;, &#39;Apr&#39;, &#39;May&#39;, &#39;Jun&#39;, ..., &#39;Dec&#39;]
</pre>
</div>                        <P> When you need to customize individual labels, the array can use objects to accept textStyle to set custom labels, such as: </P>
                    <div class="code">
                        <pre>[
    &#39;Jav&#39;, &#39;Feb&#39;, &#39;Mar&#39;,
     {
        value:&#39;Apr&#39;,        //Text content, if the split name formatter is specified, this value will be passed in as a template variable value ​​or parameter.
        textStyle:{                 //see textStyle
            color : &#39;red&#39;
            ...
        }
     },
    &#39;May&#39;, &#39;...&#39;
]
</pre>
</div>

                    <h4>polar<a name="Polar"> </a></h4>
                    <P> polar coordinates: </P>
                    <table cellspacing="0" class="ADoc_table full">
                        <tr>
                            <th> Property </th>
                            <th> Default </th>
                            <th> Description </th>
                        </tr>
                        <tr>
                            <td> <b>{number}</b> zlevel </td>
                            <td> 0 </td>
                            <td> The first grade cascading control. Every zlevel will be allocated to a independent canvas, charts and components with the same zlevel will be rendered in the same canvas. The higher zlevel the closer to the top. More canvas dom will need more memory and performance, so never set too many zlevel. Most of the time, the second grade cascading control 'z' is recommended.</td>
                        </tr>
                        <tr>
                            <td> <b>{number}</b> z </td>
                            <td> 0 </td>
                            <td> The second grade cascading control, In the same canvas (zlevel), the higher z the closer to the top.</td>
                        </tr>
                        <tr>
                            <td> <b>{Array}</b> center </td>
                            <td> ['50%', '50%'] </td>
                            <td> coordinate of the center, in pixels or percent. The formula for calculating percent: min(width, height) * 50%. </td>
                        </tr>
                        <tr>
                            <td> <b>{number}</b> radius </td>
                            <td> '75%' </td>
                            <td> radius, in pixels or in percent. The formula for calculating percent: min(width, height) / 2 * 75%. </td>
                        </tr>
                        <tr>
                            <td> <b>{number}</b> startAngle </td>
                            <td> 90 </td>
                            <td> The start angle. Valid range is: [-180,180]</td>
                        </tr>
                        <tr>
                            <td> <b>{number}</b> splitNumber </td>
                            <td> 5 </td>
                            <td> the number of segments, defaults to 5 </td>
                        </tr>
                        <tr>
                            <td> <b>{Object}</b> name </td>
                            <td><pre>{
    show: true,
    formatter: null,
    textStyle: {
        color:#333
    }
}                           </pre></td>
                            <td> name of coordinate axis. </td>
                        </tr>
                        <tr>
                            <td> <b>{Array}</b> boundaryGap </td>
                            <td> [0, 0] </td>
                            <td> blank border on each side of the value axis. the value within the array represents percentage, [the difference between the original minimum value and the final minimum value, the difference between the original maximum value and the final maximum value]. </td>
                        </tr>
                        <tr>
                            <td> <b>{boolean}</b> scale </td>
                            <td> false </td>
                            <td> If false, the value axis must start with 0. If true, you can set the minimum and maximum value of value axis as the starting and ending value of your value axis. </td>
                        </tr>
                        <tr>
                            <td> <b>{Object}</b> axisLine </td>
                            <td> {show : true} </td>
                            <td> axis line. Defaults to show. The property "show" specifies whether to show axisLine or not. The property "lineStyle" (see <a href="#LineStyle" title="">lineStyle</a>) controls line style for axisLine. </td>
                        </tr>
                        <tr>
                            <td> <b>{Object}</b> axisLabel </td>
                            <td> {show : false} </td>
                            <td> axis label, see <a href="#AxisAxislabel" title="">axis.axisLabel</a>. </td>
                        </tr>
                        <tr>
                            <td> <b>{Object}</b> splitLine </td>
                            <td> {show : true} </td>
                            <td> split line. Defaults to show. The property "show" specifies whether to show splitLine or not. The property "lineStyle" (see <a href="#LineStyle" title="">lineStyle</a>) controls line style for splitLine. </td>
                        </tr>
                        <tr>
                            <td> <b>{Object}</b> splitArea </td>
                            <td> {show : true} </td>
                            <td> split area. Defaults to hide. The property "show" specifies whether to show splitArea or not. The property "areaStyle" (see <a href="#AreaStyle" title="">areaStyle</a>) controls area style for splitArea. </td>
                        </tr>
                         <tr>
                            <td> <b>{String}</b> type </td>
                            <td> 'polygon' </td>
                            <td> The shape of polar coordinates. Valid values are: 'polygon'|'circle'. </td>
                        </tr>
                        <tr>
                            <td> <b>{Array}</b> indicator </td>
                            <td> [] </td>
                            <td> radar indicator list, also label content, see the example below. </td>
                        </tr>
                    </table>
                    <div class="code">
                        <pre>
indicator : [
    {text : 'appearance'},
    {text : 'photograph', min : 0},
    {text : 'system', min : 0, max : 100},
    {text : 'performance', axisLabel: {...}},
    {text : 'screen'}
]
</pre>
</div>

                    <h4>series (universal)<a name="Series"> </a></h4>
                    <P> Here is the data array generated by data-driven chart. Each item in the array stands for a series' options and data. Some options are applicable to specific chart types only. Please note the type of application. </P>
                    <table cellspacing="0" class="ADoc_table full">
                        <tr>
                            <th> Property </th>
                            <th> Default </th>
                            <th> Type of application </th>
                            <th> Description </th>
                        </tr>
                        <tr>
                            <td> <b>{number}</b> zlevel </td>
                            <td> 0 </td>
                            <td> universal </td>
                            <td> The first grade cascading control. Every zlevel will be allocated to a independent canvas, charts and components with the same zlevel will be rendered in the same canvas. The higher zlevel the closer to the top. More canvas dom will need more memory and performance, so never set too many zlevel. Most of the time, the second grade cascading control 'z' is recommended.</td>
                        </tr>
                        <tr>
                            <td> <b>{number}</b> z </td>
                            <td> 2 </td>
                            <td> universal </td>
                            <td> The second grade cascading control, In the same canvas (zlevel), the higher z the closer to the top.</td>
                        </tr>
                        <tr>
                            <td> <b>{string}</b> type </td>
                            <td> null </td>
                            <td> universal </td>
                            <td> chart type. Required parameter. If null or unsupported type, the data of this series will not be shown. Valid values are:
                                <br/>'line' | 'bar' | 'scatter' | 'candlestick'
                                <br/> 'pie' | 'radar' | 'chord' | 'force' | 'map'
                            </td>
                        </tr>
                        <tr>
                            <td> <b>{string}</b> name </td>
                            <td> null </td>
                            <td> universal </td>
                            <td> name of series. if the legend is enabled, the value will be indexed to legend.data. </td>
                        </tr>
                        <tr>
                            <td> <b>{Object}</b> tooltip </td>
                            <td> null </td>
                            <td> universal </td>
                            <td> style of the tooltip. Applicable to this series only. If unspecified, use option.tooltip (See <a href="#Tooltip" title="">tooltip</a>), a small "hover box" with detailed information about the item being hovered over. </td>
                        </tr>
                        <tr>
                            <td> <b>{boolean}</b> clickable </td>
                            <td> true </td>
                            <td> universal </td>
                            <td> Specifies data graphic clickable or not, default to true, recommend to false when you do not have a click event handler.</td>
                        </tr>
                        <tr>
                            <td> <b>{Object}</b> itemStyle </td>
                            <td> null </td>
                            <td> universal </td>
                            <td> item style, (see <a href="#ItemStyle" title="">itemStyle</a>). </td>
                        </tr>
                        <tr>
                            <td> <b>{Array}</b> data </td>
                            <td> [] </td>
                            <td> universal </td>
                            <td> data, (see<a href="#SeriesData" title="">series.data</a>). </td>
                        </tr>
                        <tr>
                            <td> <b>{Array}</b> markPoint </td>
                            <td> {} </td>
                            <td> universal </td>
                            <td> markPoint, (see<a href="#SeriesMarkPoint" title="">series.markPoint</a>). </td>
                        </tr>
                        <tr>
                            <td> <b>{Array}</b> markLine </td>
                            <td> {} </td>
                            <td> universal </td>
                            <td> markLine, (see<a href="#SeriesMarkLine" title="">series.markLine</a>). </td>
                        </tr>
                    </table>

                    <h5>series (Cartesian) <a name="SeriesCartesian"> </a></h5>
                    <P> Here is the data array generated by data-driven chart. Each item in the array stands for a series' options and data. Some options are applicable to specific chart types only. Please note the type of application. </P>
                    <table cellspacing="0" class="ADoc_table full">
                        <tr>
                            <th> Property </th>
                            <th> Default </th>
                            <th> Type of application </th>
                            <th> Description </th>
                        </tr>
                        <tr>
                            <td> <b>{string}</b> stack </td>
                            <td> null </td>
                            <td> line, column </td>
                            <td> name of the stack, USELESS in irregular line|bar. It is used in stacked charts with multiple groups of data. For example, stack:'group1' means to stack the values of the data whose stack value is 'group1' in the series array. </td>
                        </tr>
                        <tr>
                            <td> <b>{number}</b> xAxisIndex </td>
                            <td> 0 </td>
                            <td> line, column, scatter, candlestick </td>
                            <td><a href="#Xaxis" title="">xAxis</a> the index of the axis array. Specifies the horizontal axis that the data series uses. </td>
                        </tr>
                        <tr>
                            <td> <b>{number}</b> yAxisIndex </td>
                            <td> 0 </td>
                            <td> line, column, scatter, candlestick </td>
                            <td><a href="#Yaxis" title="">yAxis</a> the index of the axis array. Specifies the vertical axis that the data series uses. </td>
                        </tr>
                        <tr>
                            <td> <b>{number | string} </b>barGap </td>
                            <td> '30%' </td>
                            <td> column </td>
                            <td> the distance between each bar. Defaults to  barWidth * 30%. Can also set to be a fixed value. </td>
                        </tr>
                        <tr>
                            <td> <b>{number | string} </b>barCategoryGap </td>
                            <td> '20%' </td>
                            <td> column </td>
                            <td> the distance between each bar cetegory. Defaults to  barCategoryWidth * 20%. Can also set to be a fixed value. </td>
                        </tr>
                        <tr>
                            <td> <b>{number}</b> barMinHeight </td>
                            <td> 0 </td>
                            <td> column </td>
                            <td> The minimum height for the bar. Used to prevent tiny item values from affecting interaction. </td>
                        </tr>
                        <tr>
                            <td> <b>{number}</b> barWidth </td>
                            <td> adaptive </td>
                            <td> column, candlestick</td>
                            <td> the width of the bar/ candlestick. Adaptive when not specified. </td>
                        </tr>
                        <tr>
                            <td> <b>{number}</b> barMaxWidth </td>
                            <td> adaptive </td>
                            <td> bar, candlestick</td>
                            <td> the maximum width of the bar ( candlestick ). Adaptive when not specified. </td>
                        </tr>
                        <tr>
                            <td> <b>{string}</b> symbol </td>
                            <td> null </td>
                            <td> line, scatter </td>
                            <td> A predefined shape or symbol for the marker. The default symbol is automatically selected from (When all symbols are used, new symbols are pulled from the start again. Set it to'none' if you don't want to show the symbol): <br/>
                                'circle' | 'rectangle' | 'triangle' | 'diamond' |<br/>
                                'emptyCircle' | 'emptyRectangle' | 'emptyTriangle' | 'emptyDiamond'
                                <br/>Other possible values are 'heart', 'droplet', 'pin', 'arrow' and 'star'. Although They are not included in the regular eight symbols above, you can use them at both series and data level. In addition, you can use 'star' + n (n>=3) to get N-pointed star, like 'star6' for six-pointed star.
                                <br/>Since 1.3.5, ECharts added support for setting custom image as symbol. The URL to an image can be given on this form:'image://' + 'URL', such as 'image://../asset/ico/favicon.png'.
                                <br/>See <a href="./example/line.html#-en" target="_blank">example 》</a>
                            </td>
                        </tr>
                        <tr>
                            <td> <b>{number | Array | Function} </b>symbolSize </td>
                            <td> 2 | 4</td>
                            <td> line (2), scatter(4) </td>
                            <td> size of the symbol. It is usually a number. But if you use an image as symbol. To prevent stretching of image caused by same width and height, you can use an array as symbolSize which first element is width and the second is height. When "calculable" is enabled, it's recommended to increase symbolSize for better interactive experience. When implementing a bubble chart, symbolSize should be a Function, and the bubble size depends on the return value of the method, the parameter passed in is the current data item (value array). </td>
                        </tr>
                        <tr>
                            <td> <b>{number}</b> symbolRotate </td>
                            <td> null </td>
                            <td> line, scatter </td>
                            <td> the angle by which the symbol is rotated. Valid range is: [-180,180]</td>
                        </tr>
                        <tr>
                            <td> <b>{boolean}</b> showAllSymbol </td>
                            <td> false </td>
                            <td> line  </td>
                            <td> By default, a symbol will show only when its corresponding axis label does. set it to true if you need to show all the symbols.</td>
                        </tr>
                        <tr>
                            <td> <b>{boolean}</b> smooth </td>
                            <td> false </td>
                            <td> line  </td>
                            <td> smoothed line, while smooth is true, lineStyle.type can not be dashed.
                        </tr>
                        <tr>
                            <td> <b>{boolean}</b> dataFilter </td>
                            <td> 'nearst' </td>
                            <td> line </td>
                            <td> ECharts will optimize for the situation when data number is much larger than viewport width. It will filter the data showed in one pixel width. And this option is for data filtering strategy.<br />
                            Options: 'nearest', 'min', 'max', 'average'.</td>
                        </tr>
                        <tr>
                            <td> <b>{boolean}</b> large </td>
                            <td> false </td>
                            <td> Scatter  </td>
                            <td> enables large scale scatter. </td>
                        </tr>
                        <tr>
                            <td> <b>{number}</b> largeThreshold </td>
                            <td> 2000 </td>
                            <td> Scatter  </td>
                            <td> the threshold of large scale scatter anto-switch. Valid when set to true. </td>
                        </tr>
                        <tr>
                            <td> <b>{boolean}</b> legendHoverLink </td>
                            <td> true </td>
                            <td> line, bar, scatter </td>
                            <td> Enables legend hover link to the chart.</td>
                        </tr>
                    </table>

                    <h5>series (pie)<a name="SeriesPie"> </a></h5>
                    <P> Here is the data array generated by data-driven chart. Each item in the array stands for a series' options and data. </P>
                    <table cellspacing="0" class="ADoc_table full">
                        <tr>
                            <th> Property </th>
                            <th> Default </th>
                            <th> Description </th>
                        </tr>
                        <tr>
                            <td> <b>{Array}</b> center </td>
                            <td> ['50%', '50%'] </td>
                            <td> coordinate of the center, in pixels or percent. The formula for calculating percent: min(width, height) * 50%. </td>
                        </tr>
                        <tr>
                            <td> <b>{number | Array}</b> radius </td>
                            <td> [0, '75%'] </td>
                            <td> radius, in pixels or in percent. The formula for calculating percent: min(width, height) / 2 * 75%. If the array [inner radius, outer radius] is passed in, it wil become a doughnut. </td>
                        </tr>
                        <tr>
                            <td> <b>{number}</b> startAngle </td>
                            <td> 90 </td>
                            <td> start angle, pie (90), gauge (225). Valid range is [-360,360]. </td>
                        </tr>
                        <tr>
                            <td> <b>{number}</b> minAngle </td>
                            <td> 0 </td>
                            <td> The minimum angle for the pie. Used to prevent tiny item values from affecting interaction. </td>
                        </tr>
                        <tr>
                            <td> <b>{boolean}</b> clockWise </td>
                            <td> true </td>
                            <td> Specifies whether it is displayed in clockwise direction. </td>
                        </tr>
                        <tr>
                            <td> <b>{string}</b> roseType </td>
                            <td> null </td>
                            <td>>Nightingale's rose diagram. 'radius' | 'area' </td>
                        </tr>
                        <tr>
                            <td> <b>{number}</b> selectedOffset </td>
                            <td> 10 </td>
                            <td> Offset of the sector when selected. </td>
                        </tr>
                        <tr>
                            <td> <b>{boolean | string}</b> selectedMode </td>
                            <td> null </td>
                            <td> selected mode. Defaults to false. Can be one of single, multiple. </td>
                        </tr>
                        <tr>
                            <td> <b>{boolean}</b> legendHoverLink </td>
                            <td> true </td>
                            <td> Enables legend hover link to the chart.</td>
                        </tr>
                    </table>

                    <h5>series (radar)<a name="SeriesRadar"> </a></h5>
                    <P> Here is the data array generated by data-driven chart. Each item in the array stands for a series' options and data. </P>
                    <table cellspacing="0" class="ADoc_table full">
                        <tr>
                            <th> Property </th>
                            <th> Default </th>
                            <th> Description </th>
                        </tr>
                        <tr>
                            <td> <b>{number}</b> polarIndex </td>
                            <td> 0 </td>
                            <td> polar coordinates index. </td>
                        </tr>
                        <tr>
                            <td> <b>{string}</b> symbol </td>
                            <td> null </td>
                            <td> same as <a href="#SeriesCartesian" title="">series (Cartesian). </a></td>
                        </tr>
                        <tr>
                            <td> <b>{number | Array | Function} </b>symbolSize </td>
                            <td> 2 </td>
                            <td> same as <a href="#SeriesCartesian" title="">series (Cartesian). </a></td>
                        </tr>
                        <tr>
                            <td> <b>{number}</b> symbolRotate </td>
                            <td> null </td>
                            <td> same as <a href="#SeriesCartesian" title="">series (Cartesian). </a></td>
                        </tr>
                        <tr>
                            <td> <b>{boolean}</b> legendHoverLink </td>
                            <td> true </td>
                            <td> Enables legend hover link to the chart.</td>
                        </tr>
                    </table>

                    <h5>series (map)<a name="SeriesMap"> </a></h5>
                    <P>Here is the data array generated by data-driven chart. Each item in the array stands for a series' options and data. </P>
                    <table cellspacing="0" class="ADoc_table full">
                        <tr>
                            <th> Property </th>
                            <th> Default </th>
                            <th> Description </th>
                        </tr>
                        <tr>
                            <td> <b>{boolean | string}</b> selectedMode </td>
                            <td> null </td>
                            <td> selected mode. Defaults to false. Can be one of single, multiple. </td>
                        </tr>
                        <tr>
                            <td> <b>{string}</b> mapType </td>
                            <td> 'china' </td>
                            <td> map type, including World Map, China Map, Map of China Provinces &amp; Cities. For the mapType of China Provinces &amp; Cities, just use simplified Chinese.
                                <br/>新疆, 西藏, 内蒙古, 青海, 四川, 黑龙江, 甘肃, 云南, 广西, 湖南, 陕西,
                                <br/>广东, 吉林, 河北, 湖北, 贵州, 山东, 江西, 河南, 辽宁, 山西, 安徽, 福建,
                                <br/>浙江, 江苏, 重庆, 宁夏, 海南, 台湾, 北京, 天津, 上海, 香港, 澳门'
                                <br/>Supports sub-region mode, which develops sub-region maps from the main map types. The format is 'main map type | sub-region name', like
                                <br/>'world|Brazil', 'china|广东'. See <a href="./example/map8.html#-en" target="_blank">example 》</a>
                            </td>
                        </tr>
                        <tr>
                            <td> <b>{boolean}</b> hoverable </td>
                            <td> true </td>
                            <td> Non-numerical display (eg: only used to display markPoints and markLines). Set it to false to turn off regional hover highlight. </td>
                        </tr>
                        <tr>
                            <td> <b>{boolean}</b> dataRangeHoverLink </td>
                            <td> true </td>
                            <td> enables dataRange hover link to the chart</td>
                        </tr>
                        <tr>
                            <td> <b>{Object}</b> mapLocation </td>
                            <td> {x:'center',y:'center'} </td>
                            <td> Map location. x, y, width, height are configurable. Valid values for x and y are 'top', 'bottom', 'left', 'right', 'center', or absolute pixel value. Width and height can be set in pixel values. If any parameter is null, it will be adaptive in accordance with other parameters. </td>
                        </tr>
                        <tr>
                            <td> <b>{string}</b> mapValueCalculation </td>
                            <td> 'sum' </td>
                            <td> Calculation of map value. Defaults to sum. Valid values are: 'sum' | 'average' </td>
                        </tr>
                        <tr>
                            <td> <b>{number}</b> mapValuePrecision </td>
                            <td> 0 </td>
                            <td> Decimal precision of map value calculation. Valid when mapValueCalculation is set to average. Defaults to rounding.If decimal precision is needed, set an integer greater than 0.</td>
                        </tr>
                        <tr>
                            <td> <b>{boolean}</b> showLegendSymbol </td>
                            <td> true </td>
                            <td> Color of show legend symbol (small dots symbolizing different series). Valid when there is a legend. </td>
                        </tr>
                        <tr>
                            <td> <b>{boolean | string}</b> roam </td>
                            <td> false </td>
                            <td> Specifies whether the wheel zoom and drag roam will be enabled. Default to false (boolean), can be true (boolean) and 'scale' (string) for just enable the zoom(in/out), 'move' (string) for just enable the move.</td>
                        </tr>
                        <tr>
                            <td> <b>{Object}</b> scaleLimit </td>
                            <td> null </td>
                            <td> Controls the limit of wheel zoom. You can specify {max:number, min:number}, max is magnification coefficient, whose valid value should be greater than 1; min is reduction coefficient, whose valid value should be less than 1. </td>
                        </tr>
                        <tr>
                            <td> <b>{Object}</b> nameMap </td>
                            <td> null </td>
                            <td> name mapping of the custom region, like {'China' : '中国'}. </td>
                        </tr>
                        <tr>
                            <td> <b>{Object}</b> textFixed </td>
                            <td> null </td>
                            <td> fixed location of the name text of a region in px. When the value is positive, move to the lower left; When the value is negative, move to the upper right. Such as {'China' : [10, -10]}. </td>
                        </tr>
                        <tr>
                            <td> <b>{Object}</b> geoCoord </td>
                            <td> null </td>
                            <td> Specifies the location of the name text of a region by absolute latitude and longitude. For example, {'Islands':[113.95, 22.26]}: the name of Hong Kong's Islands District is located at 22.26°N and 113.95°E. </td>
                        </tr>
                    </table>

                    <h5>series (force)<a name="SeriesForce"> </a></h5>
                    <P> Here is the data array generated by data-driven chart. Each item in the array stands for a series' options and data. </P>
                    <table cellspacing="0" class="ADoc_table full">
                        <tr>
                            <th> Property </th>
                            <th> Default </th>
                            <th> Description </th>
                        </tr>
                        <tr>
                            <td> <b>{Array}</b> categories </td>
                            <td> null </td>
                            <td>Categories of nodes in the force-directed chart, see <a href="#categories">categories</a></td>
                        </tr>
                        <tr>
                            <td> <b>{Array}</b> nodes </td>
                            <td> [] </td>
                            <td> Node data in the force-directed chart. see <a href="#nodes(data)">nodes(data)</a>. Following are properties only in force graph.
                                <table cellspacing="0" class="ADoc_table full">
                                    <tr>
                                        <th> Property </th>
                                        <th> Default </th>
                                        <th> Description </th>
                                    </tr>
                                    <tr>
                                        <td> {Array} initial </td>
                                        <td></td>
                                        <td> Forces to specify the initial value of the node. When not specified, it will be randomly generated within a certain range.</td>
                                    </tr>
                                    <tr>
                                        <td> {boolean} fixX </td>
                                        <td>false</td>
                                        <td> Specifies whether to fix the X-value of the node. Works with initial. </td>
                                    </tr>
                                    <tr>
                                        <td> {boolean} fixY </td>
                                        <td>false</td>
                                        <td>Specifies whether to fix the Y-value of the node. Works with initial.</td>
                                    </tr>
                                    <tr>
                                        <td> {boolean} ignore </td>
                                        <td>false</td>
                                        <td>Specifies whether to neglect the node.</td>
                                    </tr>
                                    <tr>
                                        <td> {boolean} draggable </td>
                                        <td></td>
                                        <td> Specifies whether the node is draggable. </td>
                                    </tr>
                                    <tr>
                                        <td> {number} category </td>
                                        <td></td>
                                        <td> Category index of the node. </td>
                                    </tr>
                                </table>
                            </td>
                        </tr>
                        <tr>
                            <td> <b>{Array}</b> links </td>
                            <td> [] </td>
                            <td> link data in the force-directed chart. see <a href="#GraphLinks">links</a>
                        </tr>
                        <tr>
                            <td> <b>{Array}</b> matrix </td>
                            <td> [] </td>
                            <td> Adjacency matrix. see <a href="#GraphMatrix">matrix</a></td>
                        </tr>
                        <tr>
                            <td><b> {Array} center</b></td>
                            <td>['50%', '50%']</td>
                            <td>center of the layout, in pixels or in percent.</td>
                        </tr>
                        <tr>
                            <td><b> {number} size</b></td>
                            <td>100%</td>
                            <td>size of the layout, in pixels or in percent.</td>
                        </tr>
                        <tr>
                            <td> <b>{number}</b> minRadius </td>
                            <td> 10 </td>
                            <td> the minimum radius after the vertex data is mapped to  the circle radius. </td>
                        </tr>
                        <tr>
                            <td> <b>{number}</b> maxRadius </td>
                            <td> 20 </td>
                            <td> the maximum radius after the vertex data is mapped to  the circle radius. </td>
                        </tr>
                        <tr>
                            <td> <b>{string}</b> symbol </td>
                            <td> 'circle' </td>
                            <td> as <a href="#SeriesCartesian" title="">series (Cartesian)</a></td>
                        </tr>
                        <tr>
                            <td> <b>{number | Array}</b> symbolSize </td>
                            <td></td>
                            <td> size of the node. </td>
                        </tr>
                        <tr>
                            <td> <b>{string}</b> linkSymbol </td>
                            <td> 'none' </td>
                            <td> symbol of force's link. Can be specified as 'arrow', see <a href="#SymbolList">symbolList</a>. </td>
                        </tr>
                        <tr>
                            <td> <b>{Array}</b> linkSymbolSize </td>
                            <td> [10, 15] </td>
                            <td> the size of force's link symbol. </td>
                        </tr>
                        <tr>
                            <td> <b>{number}</b> scaling </td>
                            <td> 1 </td>
                            <td> layout scaling factor, not entirely accurate, achieves similar effect with the layout size. </td>
                        </tr>
                        <tr>
                            <td> <b>{number}</b> gravity </td>
                            <td> 1 </td>
                            <td> centripetal force coefficient. The greater the coefficient, the closer the node is to the center. </td>
                        </tr>
                        <tr>
                            <td> <b>{boolean}</b> draggable </td>
                            <td> true </td>
                            <td> specifies whether the node is draggable. </td>
                        </tr>
                        <tr>
                            <td> <b>{boolean}</b> large </td>
                            <td> false </td>
                            <td> it is suggested that you set it to true on a chart with over 500 vertices, use <a href="http://en.wikipedia.org/wiki/Barnes–Hut_simulation">Barnes-Hut simulation</a>; meanwhile, open useWorker and increase the value of steps. </td>
                        </tr>
                        <tr>
                            <td> <b>{boolean}</b> useWorker </td>
                            <td> false </td>
                            <td> specifies whether to put layout calculation into web worker when the browser supports web worker. </td>
                        </tr>
                        <tr>
                            <td> <b>{number}</b> steps </td>
                            <td> 1 </td>
                            <td> the number of iterations of each frame layout calculation. Since it takes much more time to render each frame than layout, so when using web worker you can increase the value of steps to balance the two, so as to achieve optimum efficiency. </td>
                        </tr>
                        <tr>
                            <td> <b>{boolean | string}</b> roam </td>
                            <td> false </td>
                            <td> Specifies whether the wheel zoom and drag roam will be enabled. Default to false (boolean), can be true (boolean) and 'scale' (string) for just enable the zoom(in/out), 'move' (string) for just enable the move.</td>
                        </tr>
                    </table>

                    <h5>series (chord)<a name="SeriesChord"> </a></h5>
                    <P> Here is the data array generated by data-driven chart. Each item in the array stands for a series' options and data. </P>
                    <table cellspacing="0" class="ADoc_table full">
                        <tr>
                            <th> Property </th>
                            <th> Default </th>
                            <th> Description </th>
                        </tr>
                        <tr>
                            <td> <b>{Array}</b> categories </td>
                            <td> null </td>
                            <td>Categories of nodes in the chord chart, see <a href="#categories">categories</a></td>
                        </tr>
                        <tr>
                            <td> <b>{Array}</b> nodes </td>
                            <td> [] </td>
                            <td> Node data in the chord chart. see <a href="#nodes(data)">nodes(data)</a></td>
                        </tr>
                        <tr>
                            <td> <b>{Array}</b> links </td>
                            <td> [] </td>
                            <td> link data in the chord chart. see <a href="#GraphLinks">links</a>
                        </tr>
                        <tr>
                            <td> <b>{Array}</b> matrix </td>
                            <td> [] </td>
                            <td> Adjacency matrix. see <a href="#GraphMatrix">matrix</a></td>
                        </tr>
                        <tr>
                            <td> <b>{boolean}</b> ribbonType </td>
                            <td>true</td>
                            <td>Chord with ribbon type is drawed with sector and ribbon shapes. Each ribbon can represent the weight of edge with the size of two ends. Chord without ribbon type is drawed with symbols and bezier curves. Which can't represent edge weight.</td>
                        </tr>
                        <!-- ribbonType :flase -->
                        <tr>
                            <td> <b>{string}</b> symbol </td>
                            <td> 'circle' </td>
                            <td> see <a href="#SeriesCartesian" title="">series(Cartesion)</a>, Only available if ribbonType is false</td>
                        </tr>
                        <tr>
                            <td> {number} symbolSize </td>
                            <td></td>
                            <td> Size of symbol, Only available if ribbonType is false </td>
                        </tr>
                        <tr>
                            <td> <b>{number}</b> minRadius </td>
                            <td> 10 </td>
                            <td> Minimum radius after mapping to symbol size . Only available if ribbonType is false</td>
                        </tr>
                        <tr>
                            <td> <b>{number}</b> maxRadius </td>
                            <td> 20 </td>
                            <td> Maximum radius after mapping to symbol size, . Only available if ribbonType is true</td>
                        </tr>
                        <!-- ribbonType :true -->
                        <tr>
                            <td> <b>{boolean}</b> showScale </td>
                            <td> false </td>
                            <td> Specifies whether the scale will be showed. Only available if ribbonType is true</td>
                        </tr>
                        <tr>
                            <td> <b>{boolean}</b> showScaleText </td>
                            <td> false </td>
                            <td> Specifies whether the scale text will be showed. Only available if ribbonType is true </td>
                        </tr>
                        <tr>
                            <td> <b>{number}</b> padding </td>
                            <td> 2 </td>
                            <td> the distance between each sector (in degrees). </td>
                        </tr>
                        <tr>
                            <td> <b>{string}</b> sort </td>
                            <td> 'none' </td>
                            <td> Data sorting. Can be one of none, ascending, descending. </td>
                        </tr>
                        <tr>
                            <td> <b>{string}</b> sortSub </td>
                            <td> 'none' </td>
                            <td> Data sorting (chord). Can be one of none, ascending, descending. </td>
                        </tr>
                        <tr>
                            <td> <b>{boolean}</b> clockWise </td>
                            <td> false </td>
                            <td> Specifies whether it is displayed in clockwise direction. </td>
                        </tr>
                    </table>

                    <h5>series (gauge)<a name="SeriesGauge"> </a></h5>
                    <P> Here is the data array generated by data-driven chart. Each item in the array stands for a series' options and data. </P>
                    <table cellspacing="0" class="ADoc_table full">
                        <tr>
                            <th> Property </th>
                            <th> Default </th>
                            <th> Description </th>
                        </tr>
                        <tr>
                            <td> <b>{Array}</b> center </td>
                            <td> ['50%', '50%'] </td>
                            <td> coordinate of the center, in pixels or percent. The formula for calculating percent: min(width, height) * 50%. </td>
                        </tr>
                        <tr>
                            <td> <b>{number | Array}</b> radius </td>
                            <td> [0, '75%'] </td>
                            <td> radius, in pixels or in percent. The formula for calculating percent: min(width, height) / 2 * 75%.
                                 <br/> If the array [inner radius, outer radius] is passed in, it wil become a doughnut. </td>
                        </tr>
                        <tr>
                            <td> <b>{number}</b> startAngle </td>
                            <td> 225</td>
                            <td> start angle, pie (90), gauge (225). Valid range is: [-360,360]</td>
                        </tr>
                        <tr>
                            <td> <b>{number}</b> endAngle </td>
                            <td> -45 </td>
                            <td> end angle. Valid range is: [-360,360], ensure that startAngle - endAngle is positive. </td>
                        </tr>
                        <tr>
                            <td> <b>{number}</b> min </td>
                            <td> 0 </td>
                            <td> The specified minimum value. </td>
                        </tr>
                        <tr>
                            <td> <b>{number}</b> max </td>
                            <td> 100 </td>
                            <td> The specified maximum value. </td>
                        </tr>
                        <tr>
                            <td> <b>{number}</b> splitNumber </td>
                            <td> 10 </td>
                            <td> The number of segments. Defaults to 10. </td>
                        </tr>
                        <tr>
                            <td> <b>{Object}</b> axisLine </td>
                            <td><pre>{
    show: true,
    lineStyle: {
        color: [
            [0.2, '#228b22'],
            [0.8, '#48b'],
            [1, '#ff4500']
        ],
        width: 30
    }
}                           </pre> </td>
                            <td> axis line. Defaults to show.
                                <br/><br/>The property "show" specifies whether to show axisLine or not.
                                <br/><br/>The property "lineStyle" (see <a href="#LineStyle" title="">lineStyle</a>) controls line style for axisLine.
                                <br/><br/>What makes this particular lineStyle.color  different is that it is a two-dimensional array that can be used to divide the gauge axis into several parts,
                                <br/><br/>and designate a specific color to each part on this form: [[percent, color value], [...]].
                            </td>
                        </tr>
                        <tr>
                            <td> <b>{Object}</b> axisTick </td>
                            <td><pre>{
    show: true,
    splitNumber: 5,
    length :8,
    lineStyle: {
        color: '#eee',
        width: 1,
        type: 'solid'
    }
}                           </pre> </td>
                            <td> axis tick. Defaults to hide.
                                <br/><br/>The property "show" specifies whether to show axisTick or not;
                                <br/><br/>The property "lineStyle"(see <a href="#LineStyle" title="">lineStyle</a>) controls line style for axisTick;
                                <br/><br/>The property "splitNumber" controls the number of segments;
                                <br/><br/>The property "length" controls line length for axisTick.
                            </td>
                        </tr>
                        <tr>
                            <td> <b>{Object}</b> axisLabel </td>
                            <td><pre>{
    show: true,
    formatter: null,
    textStyle: {
        color: 'auto'
    }
}                           </pre> </td>
                            <td> axis label, (see <a href="#AxisAxislabel" title="">axis.axislabel</a>).
                                <br/><br/>The property "formatter" controls axisLabel formatting;
                                <br/><br/>The property "textStyle" (see <a href="#TextStyle" title="">textStyle</a>) controls text style for axisLabel.
                            </td>
                        </tr>
                        <tr>
                            <td> <b>{Object}</b> splitLine </td>
                            <td><pre>{
    show: true,
    length :30,
    lineStyle: {
        color: '#eee',
        width: 2,
        type: 'solid'
    }
}                           </pre> </td>
                            <td> split line. Defaults to show.
                                <br/><br/>The property "show" specifies whether to show splitLine or not.
                                <br/><br/>The property "length" controls line length for splitLine.
                                <br/><br/>The property "lineStyle" (see <a href="#LineStyle" title="">lineStyle</a>) controls line style for splitLine.
                            </td>
                        </tr>
                        <tr>
                            <td> <b>{Object}</b> pointer </td>
                            <td><pre>{
    length : '80%',
    width : 8,
    color : 'auto'
}                           </pre> </td>
                            <td>  pointer style
                                <br/>The property "length" controls line length for pointer. If in percent, it is relative to the outer radius of the gauge.
                                <br/>The property "width" controls the widest point of the pointer.
                                <br/>The property "color" controls the color of the pointer.
                            </td>
                        </tr>
                        <tr>
                            <td> <b>{Object}</b> title </td>
                            <td><pre>{
    show : true,
    offsetCenter: [0, '-40%'],
    textStyle: {
        color: '#333',
        fontSize : 15
    }
}                           </pre> </td>
                            <td> gauge title
                                <br/><br/>The property "show" specifies whether to show gauge title or not.
                                <br/><br/>The property "offsetCenter" is used to locate title. Offset to the center coordinates if the array is x-axis. If in percent, it is relative to the outer radius of the gauge.
                                <br/><br/>The property "lineStyle" (see <a href="#TextStyle" title="">textStyle</a>) controls line style for gauge title.
                            </td>
                        </tr>
                        <tr>
                            <td> <b>{Object}</b> detail </td>
                            <td><pre>{
    show : true,
    backgroundColor: 'rgba(0,0,0,0)',
    borderWidth: 0,
    borderColor: '#ccc',
    width: 100,
    height: 40,
    offsetCenter: [0, '40%'],
    formatter: null,
    textStyle: {
        color: 'auto',
        fontSize : 30
    }
}                           </pre> </td>
                            <td> gauge detail
                                <br/><br/>The property "show" specifies whether to show detail or not.
                                <br/>The property "backgroundColor" controls the background color of the detail.
                                <br/>The property "borderWidth" controls the width of border around the detail.
                                <br/>The property "borderColor" controls the color of border around the detail.
                                <br/>The property "width" controls the width of the detail.
                                <br/>The property "height" controls the height of the detail.
                                <br/>The property "offsetCenter" is used to locate title. Offset to the center coordinates if the array is x-axis. If in percent, it is relative to the outer radius of the gauge;
                                <br/>The property "formatter" controls tooltip formatting;
                                <br/>The property "lineStyle" (see <a href="#TextStyle" title="">textStyle</a>) controls line style for tooltip.
                            </td>
                        </tr>
                        <tr>
                            <td> <b>{boolean}</b> legendHoverLink </td>
                            <td> true </td>
                            <td> Enables legend hover link to the chart.</td>
                        </tr>
                    </table>

                    <h5>series (funnel) <a name="SeriesFunnel"> </a></h5>
                    <P> Here is the data array generated by data-driven chart. Each item in the array stands for a series' options and data. </P>
                    <table cellspacing="0" class="ADoc_table full">
                        <tr>
                            <th> Property </th>
                            <th> Default </th>
                            <th> Description </th>
                        </tr>
                        <tr>
                            <td> <b>{number | string}</b> x </td>
                            <td> 80 </td>
                            <td> Abscissa on the upper left corner of the grid. In px, or in percent (string) such as '50%' (horizontal center of the display area). </td>
                        </tr>
                        <tr>
                            <td> <b>{number | string}</b> y </td>
                            <td> 60 </td>
                            <td> Ordinate on the upper left corner of the grid. In px, or in percent (string) such as '50%' (vertical center of the display area). </td>
                        </tr>
                        <tr>
                            <td> <b>{number | string}</b> x2 </td>
                            <td> 80 </td>
                            <td> Abscissa on the lower right corner of the grid. In px, or in percent (string) such as '50%' (horizontal center of the display area). </td>
                        </tr>
                        <tr>
                            <td> <b>{number | string}</b> y2 </td>
                            <td> 60 </td>
                            <td> Ordinate on the lower right corner of the grid. In px, or in percent (string) such as '50%' (vertical center of the display area). </td>
                        </tr>
                        <tr>
                            <td> <b>{number | string}</b> width </td>
                            <td> null </td>
                            <td> The total width, defaults to the drawing area's total width - x - x2, in px, ignore x2 after specifying height. Can also be set in percent (string), such as '50%' (half the width of the display area).  </td>
                        </tr>
                        <tr>
                            <td> <b>{number | string}</b> height </td>
                            <td> null </td>
                            <td> The total height, defaults to the drawing area's total height - y - y2, in px, ignore y2 after specifying height. Can also be set in percent (string), such as '50%' (half the height of the display area). </td>
                        </tr>
                        <tr>
                            <td> <b>{string}</b> funnelAlign </td>
                            <td> 'center' </td>
                            <td> Horizontal layout style, default to 'center', other option can be: 'left' | 'right' | 'center'</td>
                        </tr>
                        <tr>
                            <td> <b>{number}</b> min </td>
                            <td> 0 </td>
                            <td> The specified minimum value. </td>
                        </tr>
                        <tr>
                            <td> <b>{number}</b> max </td>
                            <td> 100 </td>
                            <td> The specified maximum value. </td>
                        </tr>
                        <tr>
                            <td> <b>{string}</b> minSize </td>
                            <td> '0%' </td>
                            <td> The proportion of the minimum value 'min' to the total width. If the symbol of required min is not sharp triangle, you can set minSize to achieve it. </td>
                        </tr>
                        <tr>
                            <td> <b>{string}</b> maxSize </td>
                            <td> '100%' </td>
                            <td> The proportion of the maximum value 'max' to the total width. </td>
                        </tr>
                        <tr>
                            <td> <b>{string}</b> sort </td>
                            <td> 'descending' </td>
                            <td> Data sorting, can be one of ascending, descending</td>
                        </tr>
                        <tr>
                            <td> <b>{number}</b> gap </td>
                            <td> 0 </td>
                            <td> The distance between data symbols. </td>
                        </tr>
                        <tr>
                            <td> <b>{boolean}</b> legendHoverLink </td>
                            <td> true </td>
                            <td> Enables legend hover link to the chart.</td>
                        </tr>
                    </table>

                    <h5>series ( eventRiver )<a name="SeriesEventRiver"> </a></h5>
                    <P> Here is the data array generated by data-driven chart. Each item in the array stands for a series' options and data.</P>
                    <table cellspacing="0" class="ADoc_table full">
                        <tr>
                            <th> Property </th>
                            <th> Default </th>
                            <th> Description </th>
                        </tr>
                        <tr>
                            <td> <b>{number}</b> xAxisIndex </td>
                            <td> 0 </td>
                            <td><a href="#Xaxis" title="">xAxis</a> the index of the axis array. Specifies the horizontal axis that the data series uses.</td>
                        </tr>
                        <tr>
                            <td> <b>{number}</b> weight </td>
                            <td> 1 </td>
                            <td> Specifies the weight of this event's series. </td>
                        </tr>
                        <tr>
                            <td> <b>{Array}</b> data </td>
                            <td> [] </td>
                            <td> Event list, every item in the array is an object {}, as:
                                <table cellspacing="0" class="ADoc_table full">
                                    <tr>
                                        <th> Property </th>
                                        <th> Default </th>
                                        <th> Description </th>
                                    </tr>
                                    <tr>
                                        <td> <b>{string}</b> name </td>
                                        <td> null</td>
                                        <td> event name </td>
                                    </tr>
                                    <tr>
                                        <td> <b>{number}</b> weight </td>
                                        <td> 1 </td>
                                        <td> Specifies the weight of this event. </td>
                                    </tr>
                                    <tr>
                                        <td> <b>{Array}</b> evolution </td>
                                        <td> [] </td>
                                        <td> Evolution of a single event, every item in the array is an object {}, as:
                                            <table cellspacing="0" class="ADoc_table full">
                                            <tr>
                                                <th> Property </th>
                                                <th> Description </th>
                                            </tr>
                                            <tr>
                                                <td> <b>{Date}</b> time </td>
                                                <td> When the event is taking place, should be Data type of Javascript. </td>
                                            </tr>
                                            <tr>
                                                <td> <b>{number}</b> value </td>
                                                <td> Popularity of the event, such as the number of news reports.</td>
                                            </tr>
                                            <tr>
                                                <td> {Object} detail </td>
                                                <td> Detail of the event.
                                                    <table cellspacing="0" class="ADoc_table full">
                                                        <tr>
                                                            <th> Property </th>
                                                            <th> Description </th>
                                                        </tr>
                                                        <tr>
                                                            <td> <b>{string}</b> link </td>
                                                            <td> Link of the news.</td>
                                                        </tr>
                                                        <tr>
                                                            <td> <b>{string}</b> text </td>
                                                            <td> Description of the news.</td>
                                                        </tr>
                                                        <tr>
                                                            <td> <b>{string}</b> img </td>
                                                            <td> Image of the news.</td>
                                                        </tr>
                                                    </table>
                                                </td>
                                            </tr>
                                        </table>
                                        </td>
                                    </tr>
                                </table>
                            </td>
                        </tr>
                        <tr>
                            <td> <b>{boolean}</b> legendHoverLink </td>
                            <td> true </td>
                            <td> Enables legend hover link to the chart.</td>
                        </tr>
                    </table>

                    <h5>series ( treemap )<a name="SeriesTreemap"> </a></h5>
                    <P> Here is the data array generated by data-driven chart. Each item in the array stands for a series' options and data.</P>
                    <table cellspacing="0" class="ADoc_table full">
                        <tr>
                            <th> Property </th>
                            <th> Default </th>
                            <th> Description </th>
                        </tr>
                        <tr>
                            <td> <b>{Object}</b> itemStyle </td>
                            <td> {} </td>
                            <td>see <a href="#ItemStyle" title="">itemStyle</a></td>
                        </tr>
                        <tr>
                            <td> <b>{Array}</b> data </td>
                            <td> [] </td>
                            <td>  data list, every item in the array is an object {}, as:
                                <table cellspacing="0" class="ADoc_table full">
                                    <tr>
                                        <th> Property </th>
                                        <th> Default </th>
                                        <th> Description </th>
                                    </tr>
                                    <tr>
                                        <td> <b>{string}</b> name </td>
                                        <td> null </td>
                                        <td> name </td>
                                    </tr>
                                    <tr>
                                        <td> <b>{Number}</b> value </td>
                                        <td> null </td>
                                        <td> value </td>
                                    </tr>
                                    <tr>
                                        <td> <b>{Object}</b> itemStyle </td>
                                        <td> {} </td>
                                        <td>
                                            see
                                            <a href="#ItemStyle" title="">
                                                itemStyle
                                            </a>
                                            , highest weight
                                        </td>
                                    </tr>
                                </table>
                            </td>
                        </tr>
                    </table>

                    <h5>series (venn) <a name="SeriesVenn"> </a></h5>
                    <P>  Here is the data array generated by data-driven chart. Each item in the array stands for a series' options and data.</P>
                    <table cellspacing="0" class="ADoc_table full">
                        <tr>
                            <th> Property </th>
                            <th> Default </th>
                            <th> Description </th>
                        </tr>
                        <tr>
                            <td> <b>{Object}</b> itemStyle </td>
                            <td> {} </td>
                            <td>see <a href="#ItemStyle" title="">itemStyle</a></td>
                        </tr>
                        <tr>
                            <td> <b>{Array}</b> data </td>
                            <td> [] </td>
                            <td> data list, contains 3 items, the first and second represent two collections, the third one is the intersection. Every item in the array is an object {}, as:
                                <table cellspacing="0" class="ADoc_table full">
                                    <tr>
                                        <th> Property </th>
                                        <th> Default </th>
                                        <th> Description </th>
                                    </tr>
                                    <tr>
                                        <td> <b>{string}</b> name </td>
                                        <td> null </td>
                                        <td> name </td>
                                    </tr>
                                    <tr>
                                        <td> <b>{Number}</b> value </td>
                                        <td> null </td>
                                        <td> value </td>
                                    </tr>
                                    <tr>
                                        <td> <b>{Object}</b> itemStyle </td>
                                        <td> {} </td>
                                        <td>
                                            see
                                            <a href="#ItemStyle" title="">
                                                itemStyle
                                            </a>
                                        </td>
                                    </tr>
                                </table>
                            </td>
                        </tr>
                    </table>

                    <h5>series.data<a name="SeriesData"> </a></h5>
                    <P> Data array in the series. In line and column, length of the array is equal to the length of category axis text label array <a href="#AxisData" title="">axis.data</a>, and there is one-to-one correspondence between them. The array item is usually value, such as: </P>
                    <div class="code">
                        <pre>[12, 34, 56, ..., 10, 23]</pre>
                    </div>
                    <P> When the data corresponding to a category does not exist (ps: 'no data' is not equal to 0), you can use '-' to indicate 'no data'. In line, 'no data' is showed by a breakpoint; in column, 'no data' is showed by a missing column, such as: </P>
                    <div class="code">
                        <pre>[12, &#39;-&#39;, 56, ..., 10, 23]</pre>
                    </div>
                    <P> When you need to customize individual contents, array items can use objects, such as: </P>
                    <div class="code">
                        <pre>[
    12, 34,
    {
        value : 56,
        tooltip:{},     //custom tooltip，applicable to the item only, see tooltip
        itemStyle:{}    //custom itemStyle=，applicable to the item only, see itemStyle
    },
    ..., 10, 23
]
</pre>
                    </div>
                    <P> In scatter &amp; bubble, value configuration is quite special. Both its x-axis and y-axis can be value axis, and you need to specify bubble size in the bubble chart. Hence the configuration for scatter: </P>
                    <div class="code">
                        <pre>[
    {
        value : [10, 25, 5]     //[xValue, yValue, rValue] (x-axis value, y-axis value, size(optional))
    },
    [12, 15, 1]
    ...
]
</pre>
                    </div>
                    <P> In candlestick, value configuration is quite special. Its value content is an array with the length of 4, which respectively represents [opening price, closing price, the minimum value, the maximum value]</P>
                    <div class="code">
                        <pre>[
    {
        value : [2190.1, 2148.35, 2126.22, 2190.1] // opening price, closing price, the minimum value, the maximum value
    },
    [2242.26, 2210.9, 2205.07, 2250.63],
    ...
]
</pre>
                    </div>
                    <P> In pie, you need to specify the name for each part of data. Selected mode can be set. Hence the configuration: </P>
                    <div class="code">
                        <pre>[
    {
        value : 12，
        name : &#39;apple&#39;          //the name for each part of data
    },
    ...
]
</pre>
                    </div>
                    <P>  In map, you need to specify the province for each part of data. Selected mode can be set. Hence the configuration: </P>
                    <div class="code">
                        <pre>[
    {
        name: '北京',
        value: 1234,
        selected: true
    },
    {
        name: '天津',
        value: 321
    },
    ...
]
</pre>
                    </div>

                    <h5>series.markPoint<a name="SeriesMarkPoint"> </a></h5>
                    <P> markPoint in the series</P>
                    <table cellspacing="0" class="ADoc_table full">
                        <tr>
                            <th> Property </th>
                            <th> Default </th>
                            <th> Description </th>
                        </tr>
                        <tr>
                            <td> <b>{boolean}</b> clickable </td>
                            <td> true </td>
                            <td> Specifies data graphic clickable or not, default to true, recommend to false when you do not have a click event handler.</td>
                        </tr>
                        <tr>
                            <td> <b>{string}</b> symbol </td>
                            <td> 'pin' </td>
                            <td> the symbol of markPoint, same as series' <a href="#Series">symbol</a>. </td>
                        </tr>
                        <tr>
                            <td> <b>{number | Array | Function} </b> symbolSize </td>
                            <td> 10 </td>
                            <td> the size of markPoint symbol, same as series' <a href="#Series">symbolSize</a>. </td>
                        </tr>
                        <tr>
                            <td> <b>{number}</b> symbolRotate </td>
                            <td> null </td>
                            <td> the angle by which markPoint symbol rotates, same as series' <a href="#Series">symbolRotate</a>. </td>
                        </tr>
                        <tr>
                            <td> <b>{boolean}</b> large </td>
                            <td> false </td>
                            <td> Specifies whether the large scale markPoint mode will be enabled. </a> </td>
                        </tr>
                        <tr>
                            <td> <b>{Object}</b> effect </td>
                            <td><pre>{
    show: false,
    type: 'scale',
    loop: true,
    period: 15,
    scaleSize : 2,
    bounceDistance: 10,
    color : null,
    shadowColor : null,
    shadowBlur : 0
}                           </pre></td>
                            <td> glow effect for markPoint symbol:
                                <br/>show: specifies whether to show glow effect or not. Defaults to false.
                                <br/>type effect type, default to 'scale', can be 'bounce'.
                                <br/>loop: specifies whether to play the animation in a loop. Defaults to true.
                                <br/>period: animation period. No units. The larger the value, the slower. Defaults to 15.
                                <br/>scaleSize: magnification. Based on markPoint symbolSize, available when type is scale.
                                <br/>bounceDistance bouncing distance, in px, available when type is bounce.
                                <br/>color: color of the glow. The default value is pulled from the markPoint itemStyle array.
                                <br/>shadowColor: color of the shadow. The default value is pulled from the color array.
                                <br/>shadowBlur: blur degree of shadow. Defaults to 0.
                                <br/><a href="./example/map11.html#-en" target="_blank">Baidu Migration (Simulation) »</a>
                            </td>
                        </tr>
                        <tr>
                            <td> <b>{Object}</b> itemStyle </td>
                            <td> {...} </td>
                            <td> style for markPoint symbol, same as series' <a href="#Series">itemStyle</a>. </td>
                        </tr>
                        <tr>
                            <td> <b>{Object}</b> geoCoord </td>
                            <td> {} </td>
                            <td> applicable to maps only. Specifies the location of the the markPoint symbol, same as series' <a href="#Series">geoCoord</a>. </td>
                        </tr>
                        <tr>
                            <td> <b>{Array}</b> data </td>
                            <td> [] </td>
                            <td> data of markPoint symbol, see below. </td>
                        </tr>
                    </table>

                    <h5>series.markPoint.data<a name="SeriesMarkPointData"> </a></h5>
                    <P> markPoint data array. The most direct data items can directly specify markPoint position (x, y) and the relevant name and value. It's basically like this in pie, radar, force, and chord: </P>
                    <div class="code">
                        <pre>data : [
    {name: 'markPoint1', value: 100, x: 50, y: 20},
    {name: 'markPoint2', value: 200, x: 150, y: 120},
    ...
]</pre>
                    </div>
                    <P> In Cartesian charts like line, bar, candlestick, and scatter, directly specifying the location is not the only choice you've got. If you want to locate markPoint by Cartesian system, you can make it via xAxis, yAxis. These two values ​​will, in accordance with the specific axis type and parameters passed in, make automatic convertions as follows: </P>
                    <div class="code">
                        <pre>data : [
    {name: 'markPoint1', value: 100, xAxis: 1, yAxis: 20},      // When xAxis is the category axis, value 1 will be understood as the index of the category axis.
    {name: 'markPoint2', value: 100, xAxis: 'Wednesday', yAxis: 20}, // When xAxis is the category axis, String 'Wednesday' will be understood as matching the category axis text.
    {name: 'markPoint3', value: 200, xAxis: 10, yAxis: 20},     // When xAxis/yAxis is the value axis, whatever passed in will be understood as a value and be conversed to location.
    ...
]</pre>
                    </div>
                    <P> And the most practical bit is, in line, bar and scatter, you can directly use the following off-the-shelf special points as markPoints: </P>
                    <div class="code">
                        <pre>data : [
    {type : 'max', name: 'custom name'},    // the maximum value
    {type : 'min', name: 'custom name'}     // the minimum value
]</pre>
                    </div>
                    <P> markPoints are quite special and yet most commonly used in maps. In addition to direct location, if you want it to be based on geographic coordinates, and zoom with the map's scale roaming, you  need to provide a geoCoord for markPoint, as follows. </P>
                    <div class="code">
                        <pre>data : [
    {name: '北京', value: 100},
    {name: '上海', value: 200},
    ...
],
geoCoord : {
    "北京":[116.46,39.92],           // Supports array [longitude, latitude]
    "上海": {x: 121.48, y: 31.22},   // Supports object {x: longitude, y: latitude}
    ...
}
</pre>
                    </div>

                    <h5>series.markLine<a name="SeriesMarkLine"> </a></h5>
                    <P> markLine in the series</P>
                    <table cellspacing="0" class="ADoc_table full">
                        <tr>
                            <th> Property </th>
                            <th> Default </th>
                            <th> Description </th>
                        </tr>
                        <tr>
                            <td> <b>{boolean}</b> clickable </td>
                            <td> true </td>
                            <td> Specifies data graphic clickable or not, default to true, recommend to false when you do not have a click event handler.</td>
                        </tr>
                        <tr>
                            <td> <b>{Array | string}</b> symbol </td>
                            <td> ['circle', 'arrow'] </td>
                            <td> symbols of the start and end of markLine. If the two are the same, string can be directly passed in. Same as series' <a href="#Series">symbol</a>. </td>
                        </tr>
                        <tr>
                            <td> <b>{Array | number | Function}</b> symbolSize </td>
                            <td> [2, 4] </td>
                            <td> sizes of the start and end symbols of markLine. Half-width (radius) parameters. If the two are the same, number or function can be directly passed in. Same as series' <a href="#Series">symbolSize</a>. </td>
                        </tr>
                        <tr>
                            <td> <b>{Array | number} </b>symbolRotate </td>
                            <td> null </td>
                            <td> angles by which the start and end markLine symbols rotate, same as series' <a href="#Series">symbolRotate</a>. </td>
                        </tr>
                        <tr>
                            <td> <b>boolean</b> large</td>
                            <td> false </td>
                            <td>
                                If enable optimization for large scale markline. Large scale means line number >= 2k.
                                <br />Optimization will batch lines drawing. Lines of series will force to have same style. And symbols of two end of line will be ignore.
                            </td>
                        </tr>
                        <tr>
                            <td> <b>{boolean}</b> smooth </td>
                            <td> false </td>
                            <td> smoothed line, while smooth is true, lineStyle.type can not be dashed.</td>
                        </tr>
                        <tr>
                            <td> <b>{number}</b> smoothness </td>
                            <td> 0.2 </td>
                            <td> Line smoothness. Only available when smooth is true</td>
                        </tr>
                        <tr>
                            <td> <b>{number}</b> precision </td>
                            <td> 2 </td>
                            <td> precision, use for the average markLine.</td>
                        </tr>
                        <tr>
                            <td> <b>{Object}</b> bundling </td>
                            <td>
<pre>{
    enable: false,
    maxTurningAngle: 45
}</pre>
                            </td>
                            <td>
                                Edge Bundling
                                <br />
                                <br />enable: If enable edge bundling.
                                <br />maxTurningAngle: Max turning angle of bundled edge, ranges from 0 degree to 90 degree.
                                <br />
                                <br />Tip：Edge bundling use algorithm from "Multilevel Agglomerative Edge Bundling for Visualizing Large Graphs"
                            </td>
                        </tr>
                        <tr>
                            <td> <b>{Object}</b> effect </td>
                            <td><pre>{
    show: false,
    loop: true,
    period: 15,
    scaleSize : 2,
    color : null,
    shadowColor : null,
    shadowBlur : null
}                           </pre></td>
                            <td> glow effect for markLine symbol:
                                <br />
                                <br/>show: specifies whether to show. Defaults to false.
                                <br/>loop: specifies whether to play the animation in a loop. Defaults to true.
                                <br/>period: animation period. No units. The larger the value, the slower. Defaults to 15.
                                <br/>scaleSize: magnification. Based on markLine lineWidth.
                                <br/>color: color of the glow. The default value is pulled from the markLine itemStyle array.
                                <br/>shadowColor: color of the shadow. The default value is pulled from the color array.
                                <br/>shadowBlur: blur degree of shadow. The default value is based on scaleSize.
                                <br/><a href="./example/map11.html#-en" target="_blank">Baidu Migration (Simulation) » </a>
                            </td>
                        </tr>
                        <tr>
                            <td> <b>{Object}</b> itemStyle </td>
                            <td> {...} </td>
                            <td> style for markLine symbol, same as series' <a href="#Series">itemStyle</a> </td>
                        </tr>
                        <tr>
                            <td> <b>{Object}</b> geoCoord </td>
                            <td> {} </td>
                            <td> applicable to maps only. Specifies the location of the the markLine symbol, same as series' <a href="#Series">geoCoord</a> </td>
                        </tr>
                        <tr>
                            <td> <b>{Array}</b> data </td>
                            <td> [] </td>
                            <td> data of markLine symbol, see below. </td>
                        </tr>
                    </table>

                    <h5>series.markLine.data<a name="SeriesMarkLineData"> </a></h5>
                    <P> markLine data array. The most direct data items can directly specify the start and end position of markLine (x, y) and its relevant name and value. It's basically like this in pie, radar, force and chord: </P>
                    <div class="code">
                       <pre>data : [
    [
        {name: 'start of markLine1', value: 100, x: 50, y: 20},
        {name: 'end of markLine1', x: 150, y: 120}
    ],
    [
        {name: 'start of markLine2', value: 200, x: 30, y: 80},
        {name: 'end of markLine2', x: 270, y: 190}
    ],
    ...
]</pre>
                    </div>
                    <P> In Cartesian charts like line, bar, candlestick and scatter, directly specifying the location is not the only choice you've got. If you want to locate markLine by Cartesian system, you can make it via xAxis, yAxis. These two values ​​will, in accordance with the specific axis type and parameters passed in, make automatic convertions as follows: </P>
                    <div class="code">
                        <pre>data : [
    [
        {name: 'start of markLine1', value: 100, xAxis: 1, yAxis: 20},      // When xAxis is the category axis, value 1 will be understood as the index of the category axis. By xAxis: -1 | MAXNUMBER, markLine can reach the edge of the grid.
        {name: 'end of markLine1', xAxis: 'Wednesday', yAxis: 20},          // When xAxis is the category axis, String 'Wednesday' will be understood as matching the category axis text.
    ],
    [
        {name: 'start of markLine2', value: 200, xAxis: 10, yAxis: 20},     // When xAxis/yAxis is the value axis, whatever passed in will be understood as a value and be conversed to location.
        {name: 'end of markLine2', xAxis: 270, yAxis: 190}
    ],
    ...
]</pre>
                    </div>
                    <P> And the most practical bit is, in line, bar and scatter, you can directly use the following off-the-shelf special lines as markLines: </P>
                    <div class="code">
                        <pre>data : [
    {type : 'max', name: 'custom name'},    // horizontal or vertical line of the maximum value
    {type : 'min', name: 'custom name'},    // horizontal or vertical line of the minimum value
    {type : 'average', name: 'custom name'},// horizontal or vertical line of the average value

    // the line from minimum value to maximum value
    [
        {type : 'min', name: 'custom name'},
        {type : 'max', name: 'custom name'}
    ],

    // in scatter, there are two value axes. By default the special point is calculated through the y-axis value, you can specify x-axis special point via Index: 0.
    {type : 'max', name: 'custom name', valueIndex:0}
]</pre>
                    <P> markLines are quite special and yet most commonly used in maps. In addition to direct location, if you want it to be based on geographic coordinates, and zoom with the map's scale roaming, you need to provide a geoCoord for markLine, as follows. </P>
                    <div class="code">
                        <pre>data : [
    [
        {name: '北京', value: 100},
        {name:'上海'}
    ],
    [
        {name: '北京', value: 100},
        {name:'广州'}
    ],
    ...
],
geoCoord : {
    "北京":[116.46,39.92],           // Supports array [longitude, latitude]
    "广州":[113.23,23.16],
    "上海": {x: 121.48, y: 31.22},   // Supports object {x: longitude, y: latitude}
    ...
}
</pre>
                    </div>

                    <h4>itemStyle<a name="ItemStyle"> </a></h4>
                    <P> shape style for items. Sets the default style and emphsis style (style when hovered)for items in the chart:</P>
                    <div class="code">
                        <pre>itemStyle: {
    normal: {
        ...
    },
    emphasis: {
        ...
    }
}
</pre>
                    </div>
                    <P> the normal property and emphasis property are objects. They include: </P>
                    <table cellspacing="0" class="ADoc_table full">
                        <tr>
                            <th> Property </th>
                            <th> Default </th>
                            <th> Type of application </th>
                            <th> Description </th>
                        </tr>
                        <tr>
                            <td> <b>{color | Function}</b> color </td>
                            <td> varying according to chart types </td>
                            <td> universal </td>
                            <td> color, dominant color, function paramater is <br/>{seriesIndex:x, series:xxx, dataIndex:y, data:yyy}</td>
                        </tr>
                        <tr>
                            <td> <b>{Object}</b> lineStyle </td>
                            <td> varying according to chart types </td>
                            <td> line, candlestick, markLine</td>
                            <td> line style, see <a href="#LineStyle" title="">lineStyle</a>.</td>
                        </tr>
                        <tr>
                            <td> <b>{Object}</b> areaStyle </td>
                            <td> varying according to chart types </td>
                            <td> stacked line, map</td>
                            <td> area style, see <a href="#AreaStyle" title="">areaStyle</a>.</td>
                        </tr>
                        <tr>
                            <td> <b>{Object}</b> chordStyle </td>
                            <td> varying according to chart types </td>
                            <td> chord</td>
                            <td> chord style, see <a href="#ChordStyle" title="">chordStyle</a>. </td>
                        </tr>
                        <tr>
                            <td> <b>{Object}</b> nodeStyle </td>
                            <td> varying according to chart types </td>
                            <td> force</td>
                            <td> node style, see <a href="#NodeStyle" title="">nodeStyle</a>. </td>
                        </tr>
                        <tr>
                            <td> <b>{Object}</b> linkStyle </td>
                            <td> varying according to chart types </td>
                            <td> force</td>
                            <td> link style, see <a href="#LinkStyle" title="">linkStyle</a>. </td>
                        </tr>
                        <tr>
                            <td> <b>{string}</b> borderColor </td>
                            <td> varying </td>
                            <td> line (symbol), scatter (symbole), pie, map, markPoint</td>
                            <td> color of border. </td>
                        </tr>
                        <tr>
                            <td> <b>{number}</b> borderWidth </td>
                            <td> varying </td>
                            <td> line (symbol), scatter (symbole), pie, map, markPoint</td>
                            <td> width of column border, in px. </td>
                        </tr>
                        <tr>
                            <td> <b>{string}</b> barBorderColor </td>
                            <td> '#fff' </td>
                            <td> bar (column)</td>
                            <td> color of border. </td>
                        </tr>
                        <tr>
                            <td> <b>{number | Array}</b> barBorderRadius </td>
                            <td> 0 </td>
                            <td> bar (column)</td>
                            <td> radius of bar (column) border, in px, defaults to 0. can be Array to assign a radius to the 4 corners, such as [5, 5, 0, 0](clockwise as left-top, right-top, right-bottom, left-bottom)</td>
                        </tr>
                        <tr>
                            <td> <b>{number}</b> barBorderWidth </td>
                            <td> 0 </td>
                            <td> bar (column)</td>
                            <td> width of bar (column) border, in px, defaults to 0. </td>
                        </tr>
                        <tr>
                            <td> <b>{Object}</b> label </td>
                            <td><pre>{
    show: true,
    position:'outer'
}                           </pre></td>
                            <td> line, column, candlestick, scatter, pie, map, force, markPoint, markLine</td>
                            <td> In pie, displayed on the outside by default. labelLine.length controls the label's distance from the pie.
                                <br/>In funnel, displayed on the right by default. labelLine.length controls the label's distance from the funnel.
                                <br/>In map, the location of labels cannot be specified.
                                <br/> position can be specified in line, column, candlestick, scatter. See below.
                            </td>
                        </tr>
                        <tr>
                            <td> <b>{Object}</b> labelLine </td>
                            <td> {show: true} </td>
                            <td> pie, funnel </td>
                            <td> the visual guide of labels in pie. Defaults to show. </td>
                        </tr>
                    </table>
                    <P> label property is the object. It includes: </P>
                    <table cellspacing="0" class="ADoc_table full">
                        <tr>
                            <th> Property </th>
                            <th> Default </th>
                            <th> Description </th>
                        </tr>
                        <tr>
                            <td> <b>{boolean}</b> show </td>
                            <td> true </td>
                            <td> Specifies whether to show label. Valid values are: true (show) | false (hide). </td>
                        </tr>
                        <tr>
                            <td> <b>{string}</b> position </td>
                            <td> 'outer' | null</td>
                            <td> the position to show label. Cannot be specified in maps.
                                 <br/>In pie, valid values are: 'outer' | 'inner';
                                 <br/>In funnel, valid value are: 'inner' | 'left' | 'right' (default)，
                                 <br/>In line, column, candlestick and scatter, the default value is 'top' (for vertical layout) or 'right' (for horizontal layout). Can also be one of: 'inside' | 'left' | 'bottom';
                                 <br/>In column, other possible values are: 'insideLeft' | 'insideRight' | 'insideTop' | 'insideBottom'.
                            </td>
                        </tr>
                        <tr>
                            <td> <b>{boolean}</b> rotate </td>
                            <td> false </td>
                            <td> applicable to chord. Label rotates automatically. </td>
                        </tr>
                        <tr>
                            <td> <b>{number}</b> distance </td>
                            <td> 10 </td>
                            <td> In chord, Label's distance from chord after it rotates automatically.
                              <br/> In pie, this distance means the factor of label distance and pie radius(In ring chart, is sum of inner and outer radius), default to <b>0.5</b>.
                            </td>
                        </tr>
                        <tr>
                            <td> <b>{string | Function}</b> formatter </td>
                            <td> null </td>
                            <td> label text formatter, universal, same as <a href="#Tooltip" title="">Tooltip.formatter</a>, Supports template, method callback. Does not support asynchronous callback. </td>
                        </tr>
                        <tr>
                            <td> <b>{Object}</b> textStyle </td>
                            <td> null </td>
                            <td> style for label text, (see <a href="#TextStyle" title="">textStyle</a>). </td>
                        </tr>
                    </table>
                    <P> labelLine property is the object. It includes:</P>
                    <table cellspacing="0" class="ADoc_table full">
                        <tr>
                            <th> Property </th>
                            <th> Default </th>
                            <th> Description </th>
                        </tr>
                        <tr>
                            <td> <b>{boolean}</b> show </td>
                            <td> true </td>
                            <td> Specifies whether to show labelLine. Valid values are: true (show) | false (hide). </td>
                        </tr>
                        <tr>
                            <td> <b>{number}</b> length </td>
                            <td> 40 </td>
                            <td> length of the line. Starts from the outer edge. Can be negative. In funnel, length can be 'auto'</td>
                        </tr>
                        <tr>
                            <td> <b>{Object}</b> lineStyle </td>
                            <td> varying  </td>
                            <td> line style, see <a href="#LineStyle" title="">lineStyle</a>. </td>
                        </tr>
                    </table>
                    <P> By effectively setting the normal and emphasis options of itemStyle, you can personalize your display strategies. For example, if you want to have text labels in pie hidden by default, and a red visual guide displayed in the outer region of the pie when the mouse hovers over, you can try the following configuration: </P>
                    <div class="code">
                        <pre>itemStyle: {
    normal: {
        label: {
            show: false
        }
        labelLine: {
            show: false
        }
    } ,
    emphasis: {
        label: {
            show: true,
            position: &#39;outer&#39;
        }
        labelLine: {
            show: true,
            lineStyle: {
                color: &#39;red&#39;
            }
        }
    }
}
</pre>
                    </div>
                    <p>high customizability: </p>
                    <p>
                        line <a href="example/line.html#-en" target="_blank">try this »</a>,
                        column <a href="example/bar.html#-en" target="_blank">try this »</a>,
                        candlestick <a href="example/k.html#-en" target="_blank">try this »</a>,
                        scatter <a href="example/scatter.html#-en" target="_blank">try this »</a>,
                        pie <a href="example/pie.html#-en" target="_blank">try this »</a>，
                        chord <a href="example/chord.html#-en" target="_blank">try this »</a>,
                        force <a href="example/force1.html#-en" target="_blank">try this »</a>,
                        map <a href="example/map.html#-en" target="_blank">try this »</a>,
                        gauge <a href="example/gauge.html#-en" target="_blank">try this »</a>,
                        funnel <a href="example/funnel.html#-en" target="_blank">try this »</a>
                    </p>

                    <h4>lineStyle<a name="LineStyle"> </a></h4>
                    <P> style for line (line segment) </P>
                    <table cellspacing="0" class="ADoc_table full">
                        <tr>
                            <th> Property </th>
                            <th> Default </th>
                            <th> Description </th>
                        </tr>
                        <tr>
                            <td> <b>{color}</b> color</td>
                            <td> varying </td>
                            <td> color </td>
                        </tr>
                        <tr>
                            <td> <b>{string}</b> type </td>
                            <td> 'solid' </td>
                            <td> line style. Valid values are: 'solid' | 'dotted' | 'dashed' </td>
                        </tr>
                        <tr>
                            <td> <b>{number}</b> width </td>
                            <td> varying </td>
                            <td> width of the line. </td>
                        </tr>
                        <tr>
                            <td> <b>{color=}</b> shadowColor </td>
                            <td> rgba(0,0,0,0) </td>
                            <td> applicable to the main line (in IE8+). Color of the shadow. Supports rgba. </td>
                        </tr>
                        <tr>
                            <td> <b>{number=}</b> shadowBlur </td>
                            <td> 5 </td>
                            <td> applicable to the main line (in IE8+). Blur degree of the shadow. Valid values are positive. </td>
                        </tr>
                        <tr>
                            <td> <b>{number=}</b> shadowOffsetX </td>
                            <td> 3 </td>
                            <td> applicable to the main line (in IE8+). Horizontal offset of the shadow. Right when positive, left when negative. </td>
                        </tr>
                        <tr>
                            <td> <b>{number=}</b> shadowOffsetY </td>
                            <td> 3 </td>
                            <td> applicable to the main line (in IE8+). Vertical offset of the shadow. Down when positive, up when negative. </td>
                        </tr>
                    </table>

                    <h4>areaStyle<a name="AreaStyle"> </a></h4>
                    <P> fill style for area </P>
                    <table cellspacing="0" class="ADoc_table full">
                        <tr>
                            <th> Property </th>
                            <th> Default </th>
                            <th> Description </th>
                        </tr>
                        <tr>
                            <td> <b>{color}</b> color</td>
                            <td> varying </td>
                            <td> color </td>
                        </tr>
                        <tr>
                            <td> <b>{string}</b> type </td>
                            <td> 'default' </td>
                            <td> Fill style, currently only supports 'default' (solid fill). </td>
                        </tr>
                    </table>

                    <h4>chordStyle<a name="ChordStyle"> </a></h4>
                    <P> chord style for the chord chart </P>
                    <table cellspacing="0" class="ADoc_table full">
                        <tr>
                            <th> Property </th>
                            <th> Default </th>
                            <th> Description </th>
                        </tr>
                        <tr>
                            <td> <b>{number}</b> width</td>
                            <td>1</td>
                            <td>Width of bezier curve, Only available when ribbonType is false</td>
                        </tr>
                        <tr>
                            <td> <b>{string}</b> color</td>
                            <td>1</td>
                            <td>Color of bezier curve, Only available when ribbonType is false</td>
                        </tr>
                        <tr>
                            <td> <b>{string}</b> borderWidth</td>
                            <td>1</td>
                            <td>Border width of ribbon shape, Only available when ribbonType is true</td>
                        </tr>
                        <tr>
                            <td> <b>{string}</b> borderColor</td>
                            <td>1</td>
                            <td>Border color of ribbon shape, Only available when ribbonType is true</td>
                        </tr>
                    </table>

                    <h4>nodeStyle<a name="NodeStyle"> </a></h4>
                    <P>  node style for the force-directed chart </P>
                    <table cellspacing="0" class="ADoc_table full">
                        <tr>
                            <th> Property </th>
                            <th> Default </th>
                            <th> Description </th>
                        </tr>
                        <tr>
                            <td> <b>{color}</b> color</td>
                            <td> '#f08c2e' </td>
                            <td> fill color. </td>
                        </tr>
                        <tr>
                            <td> <b>{color}</b> borderColor</td>
                            <td> '#5182ab' </td>
                            <td> stroke color. </td>
                        </tr>
                        <tr>
                            <td> <b>{number}</b> borderWidth </td>
                            <td> 1 </td>
                            <td> width of the stroke line. </td>
                        </tr>
                    </table>

                    <h4>linkStyle<a name="LinkStyle"> </a></h4>
                    <P> link style for the force-directed chart </P>
                    <table cellspacing="0" class="ADoc_table full">
                        <tr>
                            <th> Property </th>
                            <th> Default </th>
                            <th> Description </th>
                        </tr>
                        <tr>
                            <td> <b>{string}</b> type</td>
                            <td> 'line' </td>
                            <td> line style, can be: 'curve' | 'line' </td>
                        </tr>
                        <tr>
                            <td> <b>{color}</b> color</td>
                            <td> '#5182ab' </td>
                            <td> color of the line </td>
                        </tr>
                        <tr>
                            <td> <b>{number}</b> width</td>
                            <td> 1 </td>
                            <td> width of the line </td>
                        </tr>
                    </table>

                    <h4>textStyle<a name="TextStyle"> </a></h4>
                    <P> text style </P>
                    <table cellspacing="0" class="ADoc_table full">
                        <tr>
                            <th> Property </th>
                            <th> Default </th>
                            <th> Description </th>
                        </tr>
                        <tr>
                            <td> <b>{color}</b> color</td>
                            <td> varying </td>
                            <td> color </td>
                        </tr>
                        <tr>
                            <td> <b>{string}</b> decoration </td>
                            <td> 'none' </td>
                            <td> decoration. Applicable to tooltip.textStyle only. </td>
                        </tr>
                        <tr>
                            <td> <b>{string}</b> align </td>
                            <td> varying </td>
                            <td> horizontal alignment. Valid values are: 'left' | 'right' | 'center'. </td>
                        </tr>
                        <tr>
                            <td> <b>{string}</b> baseline </td>
                            <td> varying </td>
                            <td> vertical alignment. Valid values are: 'top' | 'bottom' | 'middle'. </td>
                        </tr>
                        <tr>
                            <td> <b>{string}</b> fontFamily </td>
                            <td> 'Arial, Verdana, sans-serif'</td>
                            <td> font family. </td>
                        </tr>
                        <tr>
                            <td> <b>{number}</b> fontSize </td>
                            <td> 12</td>
                            <td> font size, in px. </td>
                        </tr>
                        <tr>
                            <td> <b>{string}</b> fontStyle </td>
                            <td> 'normal'</td>
                            <td> font style. Valid values are: 'normal' | 'italic' | 'oblique'. </td>
                        </tr>
                        <tr>
                            <td> <b>{string | number}</b> fontWeight </td>
                            <td> 'normal'</td>
                            <td> font weight. Valid values are: 'normal' | 'bold' | 'bolder' | 'lighter' | 100 | 200 |... | 900. </td>
                        </tr>
                    </table>

                    <h4>loadingOption<a name="Loadingoption"> </a></h4>
                    <P> The loading options control the appearance of the loading screen that covers the plot area on chart operations. <a href="example/loading.html#-en" target="_blank">Try this »</a></P>
                    <table cellspacing="0" class="ADoc_table full">
                        <tr>
                            <th> Property </th>
                            <th> Default </th>
                            <th> Description </th>
                        </tr>
                        <tr>
                            <td> <b>{string}</b> text </td>
                            <td> '数据读取中...' </td>
                            <td> The loading text that appears when the chart is set into the loading state. \n' represents a line feed. </td>
                        </tr>
                        <tr>
                            <td> <b>{string | number}</b> x </td>
                            <td> 'center' </td>
                            <td> horizontal position. Defaults to center. Valid values are: 'center' | 'left' | 'right' | <b>{number}</b>(x-coordinate, in px). </td>
                        </tr>
                        <tr>
                            <td> <b>{string | number}</b> y </td>
                            <td> 'center' </td>
                            <td> vertical position. Defaults to center. Valid values are: 'center' | 'bottom' | 'top' | <b>{number}</b>(y-coordinate, in px). </td>
                        </tr>
                        <tr>
                            <td> <b>{Object}</b> textStyle </td>
                            <td> null </td>
                            <td> style for the loading text, (see <a href="#TextStyle" title="">textStyle</a>). </td>
                        </tr>
                        <tr>
                            <td> <b>{string | Function}</b> effect </td>
                            <td> 'spin' </td>
                            <td> loading effect. Valid values are: 'spin' | 'bar' | 'ring' | 'whirling' | 'dynamicLine' | 'bubble'. Supports external loading. </td>
                        </tr>
                        <tr>
                            <td> <b>{Object}</b> effectOption </td>
                            <td> null </td>
                            <td> option for loading effect, see zrender. </td>
                        </tr>
                        <tr>
                            <td> <b>{number}</b> progress </td>
                            <td> null </td>
                            <td> Specifies the current progress [0~1]. Applicable to specific effects. </td>
                        </tr>
                    </table>

                    <h4>noDataLoadingOption<a name="NoDataLoadingOption"> </a></h4>
                    <P> The loading options for none data control the appearance of the loading screen that covers the plot area on chart operations. <a href="example/loading.html#-en" target="_blank">Try this »</a></P>
                    <table cellspacing="0" class="ADoc_table full">
                        <tr>
                            <th> Property </th>
                            <th> Default </th>
                            <th> Description </th>
                        </tr>
                        <tr>
                            <td> <b>{string}</b> text </td>
                            <td> '暂无数据' </td>
                            <td> The loading text that appears when the chart is set into the loading state. \n' represents a line feed. </td>
                        </tr>
                        <tr>
                            <td> <b>{string | number}</b> x </td>
                            <td> 'center' </td>
                            <td> horizontal position. Defaults to center. Valid values are: 'center' | 'left' | 'right' | <b>{number}</b>(x-coordinate, in px). </td>
                        </tr>
                        <tr>
                            <td> <b>{string | number}</b> y </td>
                            <td> 'center' </td>
                            <td> vertical position. Defaults to center. Valid values are: 'center' | 'bottom' | 'top' | <b>{number}</b>(y-coordinate, in px). </td>
                        </tr>
                        <tr>
                            <td> <b>{Object}</b> textStyle </td>
                            <td> null </td>
                            <td> style for the loading text, (see <a href="#TextStyle" title="">textStyle</a>). </td>
                        </tr>
                        <tr>
                            <td> <b>{string | Function}</b> effect </td>
                            <td> 'bubble' </td>
                            <td> loading effect. Valid values are: 'spin' | 'bar' | 'ring' | 'whirling' | 'dynamicLine' | 'bubble'. Supports external loading. </td>
                        </tr>
                        <tr>
                            <td> <b>{Object}</b> effectOption </td>
                            <td> null </td>
                            <td> option for loading effect, see zrender. </td>
                        </tr>
                        <tr>
                            <td> <b>{number}</b> progress </td>
                            <td> null </td>
                            <td> Specifies the current progress [0~1]. Applicable to specific effects. </td>
                        </tr>
                    </table>

                    <h4>backgroundColor<a name="BackgroundColor"> </a></h4>
                    <P>
                        <b>{color}</b> Null. The background color or gradient for the outer chart area. Defaults to null. Same as 'rgba(0,0,0,0)'.
                    </P>

                    <h4>color<a name="Color"> </a></h4>
                    <P>
                        <b>{Array}</b> [
                        <br/>&nbsp;&nbsp;&nbsp;&nbsp;'#ff7f50', '#87cefa', '#da70d6', '#32cd32', '#6495ed',
                        <br/>&nbsp;&nbsp;&nbsp;&nbsp;'#ff69b4', '#ba55d3', '#cd5c5c', '#ffa500', '#40e0d0',
                        <br/>&nbsp;&nbsp;&nbsp;&nbsp;'#1e90ff', '#ff6347', '#7b68ee', '#00fa9a', '#ffd700',
                        <br/>&nbsp;&nbsp;&nbsp;&nbsp;'#6b8e23', '#ff00ff', '#3cb371', '#b8860b', '#30e0e0'
                        <br/>], An array containing the default colors. When all colors are used, new colors are pulled from the start again.
                    </P>

                    <h4>symbolList<a name="SymbolList"> </a></h4>
                    <P>
                        <b>{Array}</b> [
                        <br/>&nbsp;&nbsp;&nbsp;&nbsp;'circle', 'rectangle', 'triangle', 'diamond',
                        <br/>&nbsp;&nbsp;&nbsp;&nbsp;'emptyCircle', 'emptyRectangle', 'emptyTriangle', 'emptyDiamond'
                        <br/>], An array containing the default symbols. When all symbols are used, new symbols are pulled from the start again.
                    </P>

                    <h4>renderAsImage<a name="RenderAsImage"> </a></h4>
                    <P> {boolean | string} false, supports render as image in non-IE8- browsers, can be set to true or specify image formats (png | jpeg). After rendered as image, the instance is still available (such as  setOption, resize, etc.), but its various interactions will become invalid. </P>

                    <h4>calculable<a name="Calculable"> </a></h4>
                    <P> <b>{boolean}</b> false, specifies whether the drag-recalculate feature will be enabled, defaults to false. </P>

                    <h4>calculableColor<a name="CalculableColor"> </a></h4>
                    <P> <b>{color}</b> 'rgba(255,165,0,0.6)', color of border around drag-recalculate. </P>

                    <h4>calculableHolderColor<a name="CalculableHolderColor"> </a></h4>
                    <P> <b>{color}</b> '#ccc', color of calculable holder.</P>

                    <h4>nameConnector<a name="NameConnector"> </a></h4>
                    <P> <b>{string}</b> ' &amp; ', a connector that links the names of data series together after the combination of data series. </P>

                    <h4>valueConnector<a name="ValueConnector"> </a></h4>
                    <P> <b>{string}</b> ' : ',  a connector that links the name of data series with value when island appears after the combination of data series. </P>

                    <h4>animation<a name="Animation"> </a></h4>
                    <P> <b>{boolean}</b> true, specifies whether the initial animation will be enabled, defaults to true. It is suggested to disable the initial animation in IE8-. </P>

                    <h4>addDataAnimation<a name="AddDataAnimation"> </a></h4>
                    <P> <b>{boolean}</b> true, specifies whether the dynamic data interface animation will be enabled, defaults to true. It is suggested to disable animation in IE8-. </P>

                    <h4>animationThreshold<a name="AnimationThreshold"> </a></h4>
                    <P> <b>{number}</b> 2500, threshold of animated elements. No animation if the graphic elements generated are over 2500. It is suggested to disable animation in IE8-. </P>

                    <h4>animationDuration<a name="AnimationDuration"> </a></h4>
                    <P> <b>{number}</b> 2000, duration of the enter animation, in ms. </P>

                    <h4>animationDurationUpdate<a name="animationDurationUpdate"> </a></h4>
                    <P> <b>{number}</b> 500，duration of the update animation, in ms.</P>

                    <h4>animationEasing<a name="AnimationEasing"> </a></h4>
                    <P> <b>{string}</b> 'BounceOut', easing effect of the main element. Supports multi-level control. See <a href="http://ecomfe.github.io/zrender/doc/doc.html#animation.easing" target="_blank">zrender.animation.easing</a>. Possible values are: <br/>
                        'Linear',<br/>
                        'QuadraticIn', 'QuadraticOut', 'QuadraticInOut',<br/>
                        'CubicIn', 'CubicOut', 'CubicInOut',<br/>
                        'QuarticIn', 'QuarticOut', 'QuarticInOut',<br/>
                        'QuinticIn', 'QuinticOut', 'QuinticInOut',<br/>
                        'SinusoidalIn', 'SinusoidalOut', 'SinusoidalInOut',<br/>
                        'ExponentialIn', 'ExponentialOut', 'ExponentialInOut',<br/>
                        'CircularIn', 'CircularOut', 'CircularInOut',<br/>
                        'ElasticIn', 'ElasticOut', 'ElasticInOut',<br/>
                        'BackIn', 'BackOut', 'BackInOut',<br/>
                        'BounceIn', 'BounceOut', 'BounceInOut'<br/>
                    </P>

                    <h4>Graph data structure<a name="GraphDataStructure"> </a></h4>
                    <p>Force and chord use graph to represent the data. You can put the nodes(vertices) of graph in a nodes or data property. put the links(edges) of graph in a links or matrix property. In addition, each node can have a category property.</p>

                    <h5>categories<a name="categories"></a></h5>
                    <table cellspacing="0" class="ADoc_table full">
                        <tr>
                            <th> Property </th>
                            <th> Default </th>
                            <th> Description </th>
                        </tr>
                        <tr>
                            <td> <b>{string}</b> name </td>
                            <td></td>
                            <td> Name of category </td>
                        </tr>
                        <tr>
                            <td> <b>{string}</b> symbol </td>
                            <td> 'circle' </td>
                            <td> See <a href="#SeriesCartesian" title="">series (Cartesian)</a></td>
                        </tr>
                        <tr>
                            <td> {number | Array} symbolSize </td>
                            <td></td>
                            <td> Size of symbol </td>
                        </tr>
                        <tr>
                            <td> itemStyle </td>
                            <td></td>
                            <td> see <a href="#ItemStyle">itemStyle</a>. Notice that itemStyle in thecategory of force has no nodeStyle under the normal(emphasis) option. Instead itemStyle.normal(emphasis).color|borderWidth|borderColor will be used</td>
                        </tr>
                    </table>

                    <h5>nodes(data)<a name="nodes(data)"></a></h5>
                    <table cellspacing="0" class="ADoc_table full">
                        <tr>
                            <th> Property </th>
                            <th> Default </th>
                            <th> Description </th>
                        </tr>
                        <tr>
                            <td> <b>{string}</b> name </td>
                            <td></td>
                            <td> Name of node </td>
                        </tr>
                        <tr>
                            <td> <b>{string}</b> label </td>
                            <td></td>
                            <td> Label name of the node, name(above) as default. </td>
                        </tr>
                        <tr>
                            <td> <b>{number}</b> value </td>
                            <td> </td>
                            <td> Value of name </td>
                        </tr>
                        <tr>
                            <td> {boolean} ignore </td>
                            <td>false</td>
                            <td>If ignore the node</td>
                        </tr>
                        <tr>
                            <td> <b>{string}</b> symbol </td>
                            <td>'circle' </td>
                            <td> See <a href="#SeriesCartesian" title="">series (Cartesian)</a></td>
                        </tr>
                        <tr>
                            <td> {number | Array} symbolSize </td>
                            <td></td>
                            <td> Size of symbol </td>
                        </tr>
                        <tr>
                            <td> {number} category </td>
                            <td>0</td>
                            <td> Category index of node </td>
                        </tr>
                        <tr>
                            <td> itemStyle </td>
                            <td></td>
                            <td> see <a href="#ItemStyle">itemStyle</a>. Notice that itemStyle in a single node of force has no nodeStyle under the normal(emphasis) option. Instead itemStyle.normal(emphasis).color|borderWidth|borderColor will be used</td>
                        </tr>
                    </table>

                    <h5>links<a name="GraphLinks"></a></h5>
                    <table cellspacing="0" class="ADoc_table full">
                        <tr>
                            <th> name </th>
                            <th> Default </th>
                            <th> Description </th>
                        </tr>
                        <tr>
                            <td> <b>{string|number}</b> source </td>
                            <td></td>
                            <td> Index or name of source node </td>
                        </tr>
                        <tr>
                            <td> <b>{string|number}</b> target </td>
                            <td></td>
                            <td> Index or name of target node </td>
                        </tr>
                        <tr>
                            <td> <b>{number}</b> weight </td>
                            <td> 1 </td>
                            <td> Weight of link </td>
                        </tr>
                        <tr>
                            <td> itemStyle </td>
                            <td></td>
                            <td> see <a href="#LinkStyle">linkStyle</a> </td>
                        </tr>
                    </table>
                    <h5>matrix<a name="GraphMatrix"></a></h5>
                    <p>Adjacency matrix of graph</p>

                    <h4>Multi-Level Control<a name="Multi-Level-Control"> </a></h4>
                    <P> For shortness' sake, you can fulfill different levels of custom needs by these three levels: </P>
                    <ul>
                        <li>through option.*, set the global unified configuration;</li>
                        <li>through option.series.*, set special configuration for some specific series. It has a higher priority than the configuration  with the same name in option.*;</li>
                        <li>through option.series.data.*, set special configuration for some specific data. It has the highest priority of all. </li>
                    </ul>
                    <p><img src="./asset/img/doc/multiControl.jpg" title="" alt="multi-level control"/></P>

                    <h3>Appendix: Map Extension<a name="Appendix-Map-Extension"> </a></h3>
                    <p>BMap which is base on map.baidu.com, see
                        <a href="../extension/BMap/doc/doc.html" target="_blank">doc</a>,
                        <a href="../extension/BMap/doc/BMap.html" target="_blank">example1</a>,
                        <a href="../extension/BMap/doc/example.html" target="_blank">example2</a>,
                        by <a href="http://weibo.com/wind108369" target="_blank">Ji Yang</a>.
                    </p>
                    <p>Supports extended map on <a href='http://www.oschina.net/translate/geojson-spec?cmp' target="_blank">GeoJson</a> format. Try <a href="./example/map6.html#-en" target="_blank">HK 》</a> <a href="./example/map7.html#-en" target="_blank">USA 》</a></p>
                    <div class="code">
<pre>
// step1: find the geoJson data file in the target region, like HK_geo.json.

// step2: name your map type in require('echarts/util/mapData/params'), like HK.

// step3: implement the getGeoJson interface method, return the geoJson data file in the target region via callback.
require('echarts/util/mapData/params').params.HK = {
    getGeoJson: function (callback) {
        $.getJSON('geoJson/HK_geo.json',callback);
    }
}

// step3*: In most cases, data maps do not need any special projection algorithm. ECharts uses a simplified projection algorithm, thus some regions may need to be manually adjusted. Through specialArea, you can specify the latitude and longitude coordinates and interval size of some regions, such as:
require('echarts/util/mapData/params').params.USA = {
    getGeoJson: function (callback) {
        $.getJSON('geoJson/USA_geo.json', callback);
    },
    specialArea : {
        Alaska : {              // Move Alaska to the bottom left of the American main continent
            left : -131,        // Starting point of placement: 13 degrees west longitude
            top : 31,           // Starting point of placement: 31 degrees north latitude
            width : 15,         // Size, width and height of the interval are no more than 15 degrees
            height : 15
        },
        Hawaii : {
            left : -112,        // Hawaii
            top : 29,
            width : 5,
            height : 5
        },
        'Puerto Rico' : {       // Puerto Rico
            left : -76,
            top : 26,
            width : 2,
            height : 2
        }
    }
}

// step4: Echarts already has this map type, you can use it in the option.
option.series = [
        {
            type: 'map',
            mapType: 'HK', // Custom extended chart types
            ...
         }
 ]
</pre>
                    </div>
                    <h3>Appendix: Component and Chart Instances<a name="Appendix-Component-and-Chart-Instances"> </a></h3>
                    <p>In order to enhance features and customizability, ECharts team made ​​a difficult decision: open interface instances of components and charts. All these components and charts interfaces are mounted on instances got by init(eg: myChart), and stored in chart and component respectively. For example, you can obtain the current map instance via myChart.chart.map, and read and call all the properties and methods inside it. </p>
                    <p><b style="color:red">【Important】</b>Please note: ECharts interfaces are designed on a data-driven basis, not designed for open purposes. It is true that you are allowed to access to it unlimitedly, or even rewrite it dynamically, but it's also true that these actions may affect the chart's performance or compatibility when the version is upgraded. So we only listed the following methods and properties as the reference (or limit). We will do our best to ensure the stability and backward compatibility of these methods or properties, and we promise to release a notice on changelog should there be any incompatible update. However, if you use any method or property that is not listed below, you will not get the guarantee. Sorry for the trouble. </p>

                    <h4>Appendix: Component Instances<a name="Appendix-Component-Instances"> </a></h3>
                    <p>The components of ECharts include: timeline, title, legend, dataRange, toolbox, tooltip, dataZoom, grid, xAxis, yAxis, polar. </p>

                    <h4>timeline<a name="TimelineInterface"> </a></h4>
                    <P>timeline. At most one timeline is allowed in one chart. Methods and properties available are:</P>
                    <table cellspacing="0" class="ADoc_table full">
                        <tr>
                            <th> Type </th>
                            <th> Name </th>
                            <th> Description </th>
                        </tr>
                        <tr>
                            <td> <b>{string}</b></td>
                            <td> type </td>
                            <td> component type, equal to config.COMPONENT_TYPE_TIMELINE. </td>
                        </tr>
                        <tr>
                            <td> <b>{Function}</b></td>
                            <td> play</td>
                            <td> play
                                <br/>parameters: <b>{number=}</b> index， <b>{boolean=}</b> autoPlay, (see below).
                                <br/>Return value: <b>{number}</b> currentIndex, index to the position of the options array that is currently playing.
                                <br/>index: specifies the index to the position of the options array that needs to be played. If unspecified, start to play from the current index.
                                <br/>autoPlay: specifies whether to play automatically. If unspecified, play automatically.
                            </td>
                        </tr>
                        <tr>
                            <td> <b>{Function}</b></td>
                            <td> stop</td>
                            <td> pause
                                <br/>parameters: null
                                <br/>Return value: <b>{number}</b> currendIndex, index to the position of the options array that is currently playing.
                            </td>
                        </tr>

                        <tr>
                            <td> <b>{Function}</b></td>
                            <td> next</td>
                            <td> next
                                <br/>parameters: null
                                <br/>Return value: <b>{number}</b> currendIndex index to the position of the options array that is currently playing.
                            </td>
                        </tr>

                        <tr>
                            <td> <b>{Function}</b></td>
                            <td> last</td>
                            <td> last
                                <br/>parameters: null
                                <br/> Return value: <b>{number}</b> currendIndex, index to the position of the options array that is currently playing.
                            </td>
                        </tr>
                    </table>

                    <h4>tooltip<a name="TooltipInterface"> </a></h4>
                    <P> tooltip, a small "hover box" with detailed information about the item being hovered over. At most one tooltip is allowed in one chart. Methods and properties available are: </P>
                    <table cellspacing="0" class="ADoc_table full">
                        <tr>
                            <th> Type </th>
                            <th> Name </th>
                            <th> Description </th>
                        </tr>
                        <tr>
                            <td> <b>{string}</b></td>
                            <td> type </td>
                            <td> component type, equal to config.COMPONENT_TYPE_LEGEND. </td>
                        </tr>
                        <tr>
                            <td> <b>{Function}</b></td>
                            <td> showTip</td>
                            <td> show the tooltip. <br/>Parameter: <b>{Object}</b> param (see below) <br/> Return value: null
                                <br/>parameter format: { seriesIndex: 0, seriesName:'', dataIndex:0 } // line, bar, scatter, candlestick, radar, dataIndex is required, specify seriesIndex or seriesName is the same
                                <br/>parameter format: { seriesIndex: 0, seriesName:'', name:'' } // map, pie, chord, dataIndex is required, specify seriesIndex or seriesName is the same
                            </td>
                        </tr>
                        <tr>
                            <td> <b>{Function}</b></td>
                            <td> hideTip</td>
                            <td> hide the tooltip. <br/>parameters: null<br/> Return value: null</td>
                        </tr>
                    </table>

                    <h4>legend<a name="LegendInterface"> </a></h4>
                    <P> Legend, At most one legend is allowed in one chart. Methods and properties available are: </P>
                    <table cellspacing="0" class="ADoc_table full">
                        <tr>
                            <th> Type </th>
                            <th> Name </th>
                            <th> Description </th>
                        </tr>
                        <tr>
                            <td> <b>{string}</b></td>
                            <td> type </td>
                            <td> component type, equal to config.COMPONENT_TYPE_LEGEND. </td>
                        </tr>
                        <tr>
                            <td> <b>{Function}</b></td>
                            <td> isSelected</td>
                            <td> relevant to legend switch, determines whether the name passed in is currently turned on. <br/>Parameters: <b>{string}</b> name <br/> Return value: <b>{boolean}</b>. If true, it's on; if false, it's off.</td>
                        </tr>
                        <tr>
                            <td> <b>{Function}</b></td>
                            <td> getSelectedMap</td>
                            <td> relevant to legend switch, gets the off and on states of all the current legend switches. <br/>Parameters: null <br/>Return value: <b>{Object}</b> {name:value}. If true, it's on; if false, it's off. </td>
                        </tr>
                        <tr>
                            <td> <b>{Function}</b></td>
                            <td> getColor</td>
                            <td> relevant to legend color, gets the color corresponding to the name passed in. If the name is not included in the existing data item of the legend, a new color will be generated to match the name and the color will be returned. <br/>Parameters: <b>{string}</b> name <br/> Return value: <b>{color}</b> matched color</td>
                        </tr>
                        <tr>
                            <td> <b>{Function}</b></td>
                            <td> setColor</td>
                            <td> relevant to legend color, sets the color corresponding to some series (data). When the color is changed, the chart will not automatically refresh; call the refresh method of the instance if you need to get the chart updated.
                                 <br/>Parameters: <b>{string}</b> name, <b>{color}</b>  matched color <br/> Return value: null</td>
                        </tr>
                        <tr>
                            <td> <b>{Function}</b></td>
                            <td> setSelected</td>
                            <td> sets the selection mode of some series (data).
                                 <br/>Parameters: <b>{string}</b> name, <b>{boolean}</b> status <br/> Return value: null</td>
                        </tr>
                    </table>

                    <h4>dataRange<a name="DataRangeInterface"> </a></h4>
                    <P> dataRange, at most one dataRange control is allowed in one chart. Methods and properties available are: </P>
                    <table cellspacing="0" class="ADoc_table full">
                        <tr>
                            <th> Type </th>
                            <th> Name </th>
                            <th> Description </th>
                        </tr>
                        <tr>
                            <td> <b>{string}</b></td>
                            <td> type </td>
                            <td> component type, equal to config.COMPONENT_TYPE_DATARANGE. </td>
                        </tr>
                        <tr>
                            <td> <b>{Function}</b></td>
                            <td> getColor</td>
                            <td> relevant to color of the dataRange control, gets the color corresponding to the name passed in. <br/>Parameters: <b>{number}</b> value <br/> Return value: <b>{color}</b> matched color </td>
                        </tr>
                    </table>
                    <p><img src="./asset/img/doc/dataRange.png" title="" alt="dataRange"/></P>

                    <h4>dataZoom<a name="DataZoomInterface"> </a></h4>
                    <P>dataZoom interface. Synchronized with toolbox.feature.dataZoom. Applicable to Cartesian chart only. Methods and properties available are: </P>
                    <table cellspacing="0" class="ADoc_table full">
                        <tr>
                            <th> Type </th>
                            <th> Name </th>
                            <th> Description </th>
                        </tr>
                        <tr>
                            <td> <b>{string}</b></td>
                            <td> type </td>
                            <td> component type, equal to config.COMPONENT_TYPE_DATAZOOM </td>
                        </tr>
                        <tr>
                            <td> <b>{Function}</b></td>
                            <td> absoluteZoom</td>
                            <td> dataZoom. <br/>Parameters: <b>{Object}</b> {start : value, end : value, start2 : value, end2 : value} (zoom parameters). <br/> Return value: null. Role: change the data display area according to the value passed in. The valid range is [0,100]. In most cases, you just need to specify the start and end of dataZoom in the primary region. In scatter, you can use dataZoom in two dimensions simultaneously, via additionally specifying start2, end2. </td>
                        </tr>
                    </table>
                    <p><img src="./asset/img/doc/dataZoom.png" title="" alt="数据区域缩放"/></P>

                    <h4>grid<a name="GridInterface"> </a></h4>
                    <P>grid. Methods and properties available are:</P>
                    <table cellspacing="0" class="ADoc_table full">
                        <tr>
                            <th> Type </th>
                            <th> Name </th>
                            <th> Description </th>
                        </tr>
                        <tr>
                            <td> <b>{string}</b></td>
                            <td> type </td>
                            <td> component type, equal to config.COMPONENT_TYPE_GRID. </td>
                        </tr>
                        <tr>
                            <td> <b>{Function}</b></td>
                            <td> getX</td>
                            <td> abscissa of the grid's upper left corner, in px. <br/>Parameters: null. <br/> Return value: <b>{number}</b> coordinate value</td>
                        </tr>
                        <tr>
                            <td> <b>{Function}</b></td>
                            <td> getXend</td>
                            <td> abscissa of the grid's lower right corner, in px. <br/>Parameters: null. <br/> Return value: <b>{number}</b> coordinate value</td>
                        </tr>
                        <tr>
                            <td> <b>{Function}</b></td>
                            <td> getY</td>
                            <td> ordinate of the grid's upper left corner, in px. <br/>Parameters: null. <br/> Return value: <b>{number}</b> coordinate value</td>
                        </tr>
                        <tr>
                            <td> <b>{Function}</b></td>
                            <td> getYend</td>
                            <td> ordinate of the grid's lower right corner, in px.<br/>Parameters: null. <br/> Return value: <b>{number}</b> coordinate value</td>
                        </tr>
                        <tr>
                            <td> <b>{Function}</b></td>
                            <td> getWidth</td>
                            <td> the width of the grid, in px. <br/>Parameters: null. <br/> Return value: <b>{number}</b> width value</td>
                        </tr>
                        <tr>
                            <td> <b>{Function}</b></td>
                            <td> getHeight</td>
                            <td>  the height of the grid, in px. <br/>Parameters: null. <br/> Return value: <b>{number}</b> height value</td>
                        </tr>
                        <tr>
                            <td> <b>{Function}</b></td>
                            <td> getArea</td>
                            <td> the area data of the grid. Equal to all the return values of getX, getY, getWidth, getHeight. <br/>Parameters: null. <br/> Return value: <b>{Object}</b> {x : value, y : value, width : value, height : value}</td>
                        </tr>
                    </table>
                    <p><img src="./asset/img/doc/grid.jpg" title="" alt="grid"/></P>

                    <h4>xAxis/yAxis<a name="AxisInterface"> </a></h4>
                    <P>horizontal/vertical axis. Methods and properties available are: </P>
                    <table cellspacing="0" class="ADoc_table full">
                        <tr>
                            <th> Type </th>
                            <th> Name </th>
                            <th> Description </th>
                        </tr>
                        <tr>
                            <td> <b>{Function}</b></td>
                            <td> getAxis</td>
                            <td> Gets the axis instance of the index passed in. There are at most four axes (to the side, or up, or down) in a Cartesian chart. Axes can be either category axis or value axis. For the axis instance and available axis methods, see the section below. <br/>Parameters: <b>{number}</b> 0/1 (axis index)<br/> Return value: {categoryAxis | valueAxis}, specifies the axis instance of the index. It can be either category axis or value axis. </td>
                        </tr>
                    </table>

                    <h4>categoryAxis<a name="CategoryAxisInterface"> </a></h4>
                    <P>category axis. Methods and properties available are: </P>
                    <table cellspacing="0" class="ADoc_table full">
                        <tr>
                            <th> Type </th>
                            <th> Name </th>
                            <th> Description </th>
                        </tr>
                        <tr>
                            <td> <b>{string}</b></td>
                            <td> type </td>
                            <td> component type, equal to config.COMPONENT_TYPE_AXIS_CATEGORY. </td>
                        </tr>
                        <tr>
                            <td> <b>{Function}</b></td>
                            <td> getCoord</td>
                            <td> calculates the drawing position according to the value of category name, in px. <br/>Parameters: <b>{string}</b> name <br/> Return value: <b>{number}</b> coordinate value. If there are category values with the same name, return the value that is matched first. </td>
                        </tr>
                        <tr>
                            <td> <b>{Function}</b></td>
                            <td> getCoordByIndex</td>
                            <td> calculates the drawing position according to the category axis data index, in px. <br/>Parameters: <b>{number}</b> index <br/> Return value: <b>{number}</b> coordinate value. When the index is less than 0, return the starting point of the coordinate; when the index is greater than the length of the category, return the end point of the coordinate. </td>
                        </tr>
                        <tr>
                            <td> <b>{Function}</b></td>
                            <td> getNameByIndex</td>
                            <td> calculates the category axis name according to the category axis data index. <br/>Parameters: <b>{number}</b> index <br/> Return value: <b>{string}</b> name</td>
                        </tr>
                        <tr>
                            <td> <b>{Function}</b></td>
                            <td> getIndexByName</td>
                            <td> calculates the category axis data index according to the category axis name. <br/>Parameters: <b>{string}</b> name <br/> Return value: <b>{number}</b>Index. If there are category values with the same name, return the value that is matched first. </td>
                        </tr>
                    </table>

                    <h4>valueAxis<a name="ValueAxisInterface"> </a></h4>
                    <P>value axis. Methods and properties available are: </P>
                    <table cellspacing="0" class="ADoc_table full">
                        <tr>
                            <th> Type </th>
                            <th> Name </th>
                            <th> Description </th>
                        </tr>
                        <tr>
                            <td> <b>{string}</b></td>
                            <td> type </td>
                            <td> component type, equal to config.COMPONENT_TYPE_AXIS_VALUE. </td>
                        </tr>
                        <tr>
                            <td> <b>{Function}</b></td>
                            <td> getCoord</td>
                            <td> calculates the drawing position according to the value, in px. <br/>Parameters: <b>{number}</b> value <br/>Return value: <b>{number}</b> coordinate value</td>
                        </tr>
                        <tr>
                            <td> <b>{Function}</b></td>
                            <td> getExtremum</td>
                            <td> returns the extremes of the current axis. <br/>Parameters: null，<br/> Return value: <b>{Object}</b> {min:{number}, max:{number}}</td>
                        </tr>
                    </table>

                    <h4>polar<a name="PolarInterface"> </a></h4>
                    <P>polar coordinates. Methods and properties available are: </P>
                    <table cellspacing="0" class="ADoc_table full">
                        <tr>
                            <th> Type </th>
                            <th> Name </th>
                            <th> Description </th>
                        </tr>
                        <tr>
                            <td> <b>{string}</b></td>
                            <td> type </td>
                            <td> component type, equal to config.COMPONENT_TYPE_POLAR. </td>
                        </tr>
                        <tr>
                            <td> <b>{Function}</b></td>
                            <td> getVector</td>
                            <td>Gets the coordinates corresponding to some value in each indicator, in px. <br/>Parameters: <b>{number}</b> polarIndex, <b>{number}</b> indicatorIndex, <b>{number}</b> value <br/> Return value: <b>{Array}</b> [x, y] coordinate value</td>
                        </tr>
                    </table>

                    <h4>Appendix: Chart Instances<a name="Appendix-Chart-Instances"> </a></h3>
                    <p>Chart types supported in ECharts include: line, bar, scatter, candlestick, pie, radar, chord, force, map. </p>

                    <h4>map<a name="MapInterface"> </a></h4>
                    <P>map. Methods and properties available are: </P>
                    <table cellspacing="0" class="ADoc_table full">
                        <tr>
                            <th> Type </th>
                            <th> Name </th>
                            <th> Description </th>
                        </tr>
                        <tr>
                            <td> <b>{string}</b></td>
                            <td> type </td>
                            <td> chart type, equal to config.CHART_TYPE_MAP. </td>
                        </tr>
                        <tr>
                            <td> <b>{Function}</b></td>
                            <td> getPosByGeo</td>
                            <td> Converts geographic coordinates to plane coordinates, in px. <br/>Parameters: <b>{string}</b> mapType (map type), <b>{Array}</b> [ew,ns] (geographic coordinates)<br/> Return value: <b>{Array}</b> [x, y] (plane coordinates).</td>
                        </tr>
                        <tr>
                            <td> <b>{Function}</b></td>
                            <td> getGeoByPos</td>
                            <td> Converts plane coordinates to geographic coordinates, in px. <br/>Parameters: <b>{string}</b> mapType (map type), <b>{Array}</b> [x, y] (plane coordinates) <br/> Return value: <b>{Array}</b> [ew,ns] (geographic coordinates). </td>
                        </tr>
                    </table>

                    <h3>Appendix: an Intuitive Example<a name="Appendix-an-Intuitive-Example"> </a></h3>
                    <p>For more examples, click <a href="example-en.html" target="_blank">example</a>. Use this <a href="example/demo.html#-en" target="_blank">demo</a> or <a href="example/www/index.html" target="_blank">ECharts single file import</a> as your template. </p>
                    <div class="code" style="margin-bottom: 25px;">
                        <pre style="margin-bottom: 0;">// instantiate the chart------------------
// script plain import
var myChart = echarts.init(document.getElementById('main'));

// loading---------------------
myChart.showLoading({
    text: &#39;We're building the buildings as fast as we can...please wait! &#39;,    //loading text
});

// ajax getting data...............

// ajax callback
myChart.hideLoading();

// use the chart-------------------
var option = {
    legend: {                                   // legend configuration
        padding: 5,                             // The inner padding of the legend, in px, defaults to 5. Can be set as array - [top, right, bottom, left].
        itemGap: 10,                            // The pixel gap between each item in the legend. It is horizontal in a legend with horizontal layout, and vertical in a legend with vertical layout.
        data: ['ios', 'android']
    },
    tooltip: {                                  // tooltip configuration
        trigger: 'item',                        // trigger type. Defaults to data trigger. Can also be: 'axis'
    },
    xAxis: [                                    // The horizontal axis in Cartesian coordinates
        {
            type: 'category',                   // Axis type. xAxis is category axis by default. As for value axis, please refer to the 'yAxis' chapter.
            data: ['Jan', 'Feb', 'Mar', 'Apr', 'May', 'Jun', 'Jul', 'Aug', 'Sep', 'Oct', 'Nov', 'Dec']
        }
    ],
    yAxis: [                                    // The vertical axis in Cartesian coordinates
        {
            type: 'value',                      // Axis type. yAxis is value axis by default. As for category axis, please refer to the 'xAxis' chapter.
            boundaryGap: [0.1, 0.1],            // Blank border on each side of the coordinate axis. Value in the array represents percentage.
            splitNumber: 4                      // Applicable to value axis. The number of segments. Defaults to 5.
        }
    ],
    series: [
        {
            name: 'ios',                        // series name
            type: 'line',                       // chart type, line, scatter, bar, pie, radar
            data: [112, 23, 45, 56, 233, 343, 454, 89, 343, 123, 45, 123]
        },
        {
            name: 'android',                    // series name
            type: 'line',                       // chart type, line, scatter, bar, pie, radar
            data: [45, 123, 145, 526, 233, 343, 44, 829, 33, 123, 45, 13]
        }
    ]
};
myChart.setOption(option);

...

// Add some data------------------
option.legend.data.push('win&#39);
option.series.push({
        name: 'win',                            // series name
        type: 'line',                           // chart type, line, scatter, bar, pie, radar
        data: [112, 23, 45, 56, 233, 343, 454, 89, 343, 123, 45, 123]
});
myChart.setOption(option);

...

// Clear the chart-------------------
myChart.clear();

// Dispose the chart-------------------
myChart.dispose();
</pre>
</div>                        </div>
                    </div>
        </div>
    </div><!--/.fluid-container-->

    <!-- FOOTER -->
    <footer id="footer"></footer>

    <script src="./asset/js/jquery.min.js"></script>
    <script type="text/javascript" src="./asset/js/echartsHome.js"></script>
    <script src="./asset/js/bootstrap.min.js"></script>
    <script src="asset/js/echartsConfig.js"></script>
    <script src="asset/js/echartsDoc.js"></script>
</body>
</html><|MERGE_RESOLUTION|>--- conflicted
+++ resolved
@@ -2347,15 +2347,12 @@
                             <td> This option works when axis.type === 'log'. If set to false, negative value is supported. It is self-adapting by default, which means that if all of the data is negative, logPositive will be set to false, otherwise true. </td>
                         </tr>
                         <tr>
-<<<<<<< HEAD
-=======
                             <td> <b>{number}</b> logLabelBase </td>
                             <td> null </td>
                             <td> value </td>
                             <td> This option works when axis.type === 'log'. If specified, axisLabel is drawn as exponent style. For example, when logLabelBase = 4, axisLabel is drawn like 4², 4³. If not specified, axisLabel is drawn like 1,000,000 as usual. </td>
                         </tr>
                         <tr>
->>>>>>> 82129bd8
                             <td> <b>{Object}</b> axisLine </td>
                             <td> varying </td>
                             <td> universal </td>
