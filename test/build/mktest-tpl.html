<!DOCTYPE html>
<!--
Licensed to the Apache Software Foundation (ASF) under one
or more contributor license agreements.  See the NOTICE file
distributed with this work for additional information
regarding copyright ownership.  The ASF licenses this file
to you under the Apache License, Version 2.0 (the
"License"); you may not use this file except in compliance
with the License.  You may obtain a copy of the License at

   http://www.apache.org/licenses/LICENSE-2.0

Unless required by applicable law or agreed to in writing,
software distributed under the License is distributed on an
"AS IS" BASIS, WITHOUT WARRANTIES OR CONDITIONS OF ANY
KIND, either express or implied.  See the License for the
specific language governing permissions and limitations
under the License.
-->


<html>
    <head>
        <meta charset="utf-8">
        <meta name="viewport" content="width=device-width, initial-scale=1" />
        <script src="lib/simpleRequire.js"></script>
        <script src="lib/config.js"></script>
        <script src="lib/jquery.min.js"></script>
        <script src="lib/facePrint.js"></script>
        <script src="lib/testHelper.js"></script>
        <!-- <script src="lib/canteen.js"></script> -->
        <!-- <script src="lib/draggable.js"></script> -->
        <link rel="stylesheet" href="lib/reset.css" />
    </head>
    <body>
        <style>
            html {
                /* Fix the line-height to integer to avoid it varying across clients and
                   causing visual test failures. Some clients may not support fractional px. */
                line-height: 18px;
            }
        </style>

<!-- TPL_DOM_PLACE -->

<!-- TPL_JS_PLACE -->

    </body>
</html>

<!-- TPL_SEGMENT_DELIMITER -->
        <div id="{{TPL_DOM_ID}}"></div>
<!-- TPL_SEGMENT_DELIMITER -->


        <script>

            require([
                'echarts',
<<<<<<< HEAD
                // 'data/life-expectancy-table.json'
                // 'theme/dark.js', // auto register if load.
            ], function (echarts /*, data */) {

                // // Data can be fetched by:
                // $.getJSON('./data/nutrients.json', function (data) {
                // });

=======
                // 'data/flight.json'
                // 'theme/dark.js', // auto register if load.
            ], function (echarts /*, data */) {

>>>>>>> 87b2f776
                var option = {
                    xAxis: {},
                    yAxis: {},
                    series: {
                        type: 'scatter',
                        symbolSize: 50,
                        label: {show: true, position: 'top'},
                        data: [[1, 2], [100, 200], [500, 50]]
                    }
                };

                var chart = testHelper.create(echarts, '{{TPL_DOM_ID}}', {
                    title: [
                        'Test Case Description of {{TPL_DOM_ID}}',
                        '(Muliple lines and **emphasis** are supported in description)'
                    ],
                    option: option,
                    //
                    // -------------------------- Optional settings: --------------------------
                    // height: 400,         // Optional. Specify a different chart height.
                    // draggable: true,     // Optional. Add a draggable button to mutify the chart size.
                    //                      //           This feature require "test/lib/draggable.js"
                    // recordCanvas: true,  // Optional. Record canvas instructions. (for debug)
                    //                      //           This feature requires "test/lib/canteen.js"
                    // boundingRect: true,  // Optional. Show boundingRects of zrender elements (for debug).
                    //
                    // ------------------- Inputs (button/range/select/br/hr): ----------------
                    // inputsHeight: 30,    // Optional. Fix the height of inputs area (scrollable if overflow)
                    inputsStyle: 'compact', // Optional.
                    inputs: [               // Optional. The following are sample inputs:
                        {
                            type: 'select',
                            text: '(sample) boundingRect:',
                            values: [false, true, undefined, {color: 'rgba(255,0,0,0.8)', silent: false}],
                            onchange: function () {
                                chart.__testHelper.boundingRect(this.value);
                            }
                        },
                        {
                            type: 'range',
                            text: '(sample) symbolSize:',
                            // min: -100, // Optional.
                            // max: 100, // Optional.
                            // value: 50, // Optional.
                            onchange: function () {
                                console.log('range changed:', this.value);
                                chart.setOption({series: {symbolSize: this.value}});
                            }
                        },
                        {
                            type: 'select',
                            text: '(sample range embedded select) grid.left:',
                            options: [
                                {value: undefined},
                                {value: 30},
                                {input: {type: 'range', min: -300, max: 300, value: 50}}
                            ],
                            onchange: function () {
                                var newVal = this.value;
                                console.log('select 2 changed:', newVal);
                                chart.setOption({grid: {left: newVal}});
                            }
                        },
                        {
                            type: 'br', // line break
                        },
                        {
                            text: '(sample) print failures to screen',
                            onclick: function () {
                                testHelper.printAssert('{{TPL_DOM_ID}}', function (assert) {
                                    assert(true);
                                });
                            }
                        },
                        {
                            text: '(sample) copy option to clipboard',
                            onclick: function () {
                                // console.log(testHelper.printObject(option));
                                testHelper.clipboard(option);
                            }
                        }

                    ] // End of `inputs`

                }); // End of `testHelper.create`

            }); // End of `require`


        </script><|MERGE_RESOLUTION|>--- conflicted
+++ resolved
@@ -57,21 +57,10 @@
 
             require([
                 'echarts',
-<<<<<<< HEAD
-                // 'data/life-expectancy-table.json'
-                // 'theme/dark.js', // auto register if load.
-            ], function (echarts /*, data */) {
-
-                // // Data can be fetched by:
-                // $.getJSON('./data/nutrients.json', function (data) {
-                // });
-
-=======
                 // 'data/flight.json'
                 // 'theme/dark.js', // auto register if load.
             ], function (echarts /*, data */) {
 
->>>>>>> 87b2f776
                 var option = {
                     xAxis: {},
                     yAxis: {},
