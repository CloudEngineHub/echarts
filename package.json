--- conflicted
+++ resolved
@@ -1,10 +1,6 @@
 {
   "name": "echarts",
-<<<<<<< HEAD
   "version": "5.0.0-alpha.2",
-=======
-  "version": "4.9.0",
->>>>>>> fd8417bd
   "description": "A powerful charting and visualization library for browser",
   "license": "Apache-2.0",
   "keywords": [
@@ -40,11 +36,7 @@
     "lint:dist": "echo 'It might take a while. Please wait ...' && ./node_modules/.bin/jshint --config .jshintrc-dist dist/echarts.js"
   },
   "dependencies": {
-<<<<<<< HEAD
     "zrender": "5.0.0-alpha.2"
-=======
-    "zrender": "4.3.2"
->>>>>>> fd8417bd
   },
   "devDependencies": {
     "@babel/core": "7.3.4",
@@ -52,6 +44,7 @@
     "@microsoft/api-extractor": "7.7.2",
     "@typescript-eslint/eslint-plugin": "^2.15.0",
     "@typescript-eslint/parser": "^2.18.0",
+    "husky": "^4.2.5",
     "canvas": "^2.6.0",
     "chalk": "^3.0.0",
     "chokidar": "^3.4.0",
@@ -60,11 +53,7 @@
     "eslint": "6.3.0",
     "fs-extra": "0.26.7",
     "glob": "7.0.0",
-<<<<<<< HEAD
     "globby": "11.0.0",
-=======
-    "husky": "^4.2.5",
->>>>>>> fd8417bd
     "jest": "^24.9.0",
     "jest-canvas-mock": "^2.2.0",
     "jsdom": "^15.2.1",
