// Layout helpers for each component positioning
define(function(require) {
    'use strict';

    var zrUtil = require('zrender/core/util');
    var BoundingRect = require('zrender/core/BoundingRect');
    var numberUtil = require('./number');
    var formatUtil = require('./format');
    var parsePercent = numberUtil.parsePercent;
    var each = zrUtil.each;

    var layout = {};

    var LOCATION_PARAMS = layout.LOCATION_PARAMS = [
        'left', 'right', 'top', 'bottom', 'width', 'height'
    ];

    function boxLayout(orient, group, gap, maxWidth, maxHeight) {
        var x = 0;
        var y = 0;
        if (maxWidth == null) {
            maxWidth = Infinity;
        }
        if (maxHeight == null) {
            maxHeight = Infinity;
        }
        var currentLineMaxSize = 0;
        group.eachChild(function (child, idx) {
            var position = child.position;
            var rect = child.getBoundingRect();
            var nextChild = group.childAt(idx + 1);
            var nextChildRect = nextChild && nextChild.getBoundingRect();
            var nextX;
            var nextY;
            if (orient === 'horizontal') {
                var moveX = rect.width + (nextChildRect ? (-nextChildRect.x + rect.x) : 0);
                nextX = x + moveX;
                // Wrap when width exceeds maxWidth or meet a `newline` group
                if (nextX > maxWidth || child.newline) {
                    x = 0;
                    nextX = moveX;
                    y += currentLineMaxSize + gap;
                    currentLineMaxSize = rect.height;
                }
                else {
                    currentLineMaxSize = Math.max(currentLineMaxSize, rect.height);
                }
            }
            else {
                var moveY = rect.height + (nextChildRect ? (-nextChildRect.y + rect.y) : 0);
                nextY = y + moveY;
                // Wrap when width exceeds maxHeight or meet a `newline` group
                if (nextY > maxHeight || child.newline) {
                    x += currentLineMaxSize + gap;
                    y = 0;
                    nextY = moveY;
                    currentLineMaxSize = rect.width;
                }
                else {
                    currentLineMaxSize = Math.max(currentLineMaxSize, rect.width);
                }
            }

            if (child.newline) {
                return;
            }

            position[0] = x;
            position[1] = y;

            orient === 'horizontal'
                ? (x = nextX + gap)
                : (y = nextY + gap);
        });
    }

    /**
     * VBox or HBox layouting
     * @param {string} orient
     * @param {module:zrender/container/Group} group
     * @param {number} gap
     * @param {number} [width=Infinity]
     * @param {number} [height=Infinity]
     */
    layout.box = boxLayout;

    /**
     * VBox layouting
     * @param {module:zrender/container/Group} group
     * @param {number} gap
     * @param {number} [width=Infinity]
     * @param {number} [height=Infinity]
     */
    layout.vbox = zrUtil.curry(boxLayout, 'vertical');

    /**
     * HBox layouting
     * @param {module:zrender/container/Group} group
     * @param {number} gap
     * @param {number} [width=Infinity]
     * @param {number} [height=Infinity]
     */
    layout.hbox = zrUtil.curry(boxLayout, 'horizontal');

    /**
     * If x or x2 is not specified or 'center' 'left' 'right',
     * the width would be as long as possible.
     * If y or y2 is not specified or 'middle' 'top' 'bottom',
     * the height would be as long as possible.
     *
     * @param {Object} positionInfo
     * @param {number|string} [positionInfo.x]
     * @param {number|string} [positionInfo.y]
     * @param {number|string} [positionInfo.x2]
     * @param {number|string} [positionInfo.y2]
     * @param {Object} containerRect
     * @param {string|number} margin
     * @return {Object} {width, height}
     */
    layout.getAvailableSize = function (positionInfo, containerRect, margin) {
        var containerWidth = containerRect.width;
        var containerHeight = containerRect.height;

        var x = parsePercent(positionInfo.x, containerWidth);
        var y = parsePercent(positionInfo.y, containerHeight);
        var x2 = parsePercent(positionInfo.x2, containerWidth);
        var y2 = parsePercent(positionInfo.y2, containerHeight);

        (isNaN(x) || isNaN(parseFloat(positionInfo.x))) && (x = 0);
        (isNaN(x2) || isNaN(parseFloat(positionInfo.x2))) && (x2 = containerWidth);
        (isNaN(y) || isNaN(parseFloat(positionInfo.y))) && (y = 0);
        (isNaN(y2) || isNaN(parseFloat(positionInfo.y2))) && (y2 = containerHeight);

        margin = formatUtil.normalizeCssArray(margin || 0);

        return {
            width: Math.max(x2 - x - margin[1] - margin[3], 0),
            height: Math.max(y2 - y - margin[0] - margin[2], 0)
        };
    };

    /**
     * Parse position info.
     *
     * @param {Object} positionInfo
     * @param {number|string} [positionInfo.left]
     * @param {number|string} [positionInfo.top]
     * @param {number|string} [positionInfo.right]
     * @param {number|string} [positionInfo.bottom]
     * @param {number|string} [positionInfo.width]
     * @param {number|string} [positionInfo.height]
     * @param {number|string} [positionInfo.aspect] Aspect is width / height
     * @param {Object} containerRect
     * @param {string|number} [margin]
     *
     * @return {module:zrender/core/BoundingRect}
     */
    layout.getLayoutRect = function (
        positionInfo, containerRect, margin
    ) {
        margin = formatUtil.normalizeCssArray(margin || 0);

        var containerWidth = containerRect.width;
        var containerHeight = containerRect.height;

        var left = parsePercent(positionInfo.left, containerWidth);
        var top = parsePercent(positionInfo.top, containerHeight);
        var right = parsePercent(positionInfo.right, containerWidth);
        var bottom = parsePercent(positionInfo.bottom, containerHeight);
        var width = parsePercent(positionInfo.width, containerWidth);
        var height = parsePercent(positionInfo.height, containerHeight);

        var verticalMargin = margin[2] + margin[0];
        var horizontalMargin = margin[1] + margin[3];
        var aspect = positionInfo.aspect;

        // If width is not specified, calculate width from left and right
        if (isNaN(width)) {
            width = containerWidth - right - horizontalMargin - left;
        }
        if (isNaN(height)) {
            height = containerHeight - bottom - verticalMargin - top;
        }

        // If width and height are not given
        // 1. Graph should not exceeds the container
        // 2. Aspect must be keeped
        // 3. Graph should take the space as more as possible
        if (isNaN(width) && isNaN(height)) {
            if (aspect > containerWidth / containerHeight) {
                width = containerWidth * 0.8;
            }
            else {
                height = containerHeight * 0.8;
            }
        }

        if (aspect != null) {
            // Calculate width or height with given aspect
            if (isNaN(width)) {
                width = aspect * height;
            }
            if (isNaN(height)) {
                height = width / aspect;
            }
        }

        // If left is not specified, calculate left from right and width
        if (isNaN(left)) {
            left = containerWidth - right - width - horizontalMargin;
        }
        if (isNaN(top)) {
            top = containerHeight - bottom - height - verticalMargin;
        }

        // Align left and top
        switch (positionInfo.left || positionInfo.right) {
            case 'center':
                left = containerWidth / 2 - width / 2 - margin[3];
                break;
            case 'right':
                left = containerWidth - width - horizontalMargin;
                break;
        }
        switch (positionInfo.top || positionInfo.bottom) {
            case 'middle':
            case 'center':
                top = containerHeight / 2 - height / 2 - margin[0];
                break;
            case 'bottom':
                top = containerHeight - height - verticalMargin;
                break;
        }
        // If something is wrong and left, top, width, height are calculated as NaN
        left = left || 0;
        top = top || 0;
        if (isNaN(width)) {
            // Width may be NaN if only one value is given except width
            width = containerWidth - left - (right || 0);
        }
        if (isNaN(height)) {
            // Height may be NaN if only one value is given except height
            height = containerHeight - top - (bottom || 0);
        }

        var rect = new BoundingRect(left + margin[3], top + margin[0], width, height);
        rect.margin = margin;
        return rect;
    };


    /**
     * Position a zr element in viewport
     *  Group position is specified by either
     *  {left, top}, {right, bottom}
     *  If all properties exists, right and bottom will be igonred.
     *
     * Logic:
     *     1. Scale (against origin point in parent coord)
     *     2. Rotate (against origin point in parent coord)
     *     3. Traslate (with el.position by this method)
     * So this method only fixes the last step 'Traslate', which does not affect
     * scaling and rotating.
     *
     * If be called repeatly with the same input el, the same result will be gotten.
     *
     * @param {module:zrender/Element} el Should have `getBoundingRect` method.
     * @param {Object} positionInfo
     * @param {number|string} [positionInfo.left]
     * @param {number|string} [positionInfo.top]
     * @param {number|string} [positionInfo.right]
     * @param {number|string} [positionInfo.bottom]
     * @param {Object} containerRect
     * @param {string|number} margin
     * @param {Object} [opt]
     * @param {Array.<number>} [opt.hv=[1,1]] Only horizontal or only vertical.
     * @param {Array.<number>} [opt.boundingMode='all']
     *        Specify how to calculate boundingRect when locating.
     *        'all': Position the boundingRect that is transformed and uioned
     *               both itself and its descendants.
     *               This mode simplies confine the elements in the bounding
     *               of their container (e.g., using 'right: 0').
     *        'raw': Position the boundingRect that is not transformed and only itself.
     *               This mode is useful when you want a element can overflow its
     *               container. (Consider a rotated circle needs to be located in a corner.)
     *               In this mode positionInfo.width/height can only be number.
     */
    layout.positionElement = function (el, positionInfo, containerRect, margin, opt) {
        var h = !opt || !opt.hv || opt.hv[0];
        var v = !opt || !opt.hv || opt.hv[1];
        var boundingMode = opt && opt.boundingMode || 'all';

        if (!h && !v) {
            return;
        }

        var rect;
        if (boundingMode === 'raw') {
            rect = el.type === 'group'
                ? new BoundingRect(0, 0, +positionInfo.width || 0, +positionInfo.height || 0)
                : el.getBoundingRect();
        }
        else {
            rect = el.getBoundingRect();
            if (el.needLocalTransform()) {
                var transform = el.getLocalTransform();
                // Notice: raw rect may be inner object of el,
                // which should not be modified.
                rect = rect.clone();
                rect.applyTransform(transform);
            }
        }

        positionInfo = layout.getLayoutRect(
            zrUtil.defaults(
                {width: rect.width, height: rect.height},
                positionInfo
            ),
            containerRect,
            margin
        );

        // Because 'tranlate' is the last step in transform
        // (see zrender/core/Transformable#getLocalTransfrom),
        // we can just only modify el.position to get final result.
        var elPos = el.position;
        var dx = h ? positionInfo.x - rect.x : 0;
        var dy = v ? positionInfo.y - rect.y : 0;

        el.attr('position', boundingMode === 'raw' ? [dx, dy] : [elPos[0] + dx, elPos[1] + dy]);
    };

    /**
     * Consider Case:
     * When defulat option has {left: 0, width: 100}, and we set {right: 0}
     * through setOption or media query, using normal zrUtil.merge will cause
     * {right: 0} does not take effect.
     *
     * @example
     * ComponentModel.extend({
     *     init: function () {
     *         ...
     *         var inputPositionParams = layout.getLayoutParams(option);
     *         this.mergeOption(inputPositionParams);
     *     },
     *     mergeOption: function (newOption) {
     *         newOption && zrUtil.merge(thisOption, newOption, true);
     *         layout.mergeLayoutParam(thisOption, newOption);
     *     }
     * });
     *
     * @param {Object} targetOption
     * @param {Object} newOption
     * @param {Object|string} [opt]
     * @param {boolean|Array.<boolean>} [opt.ignoreSize=false] Some component must has width and height.
     */
    layout.mergeLayoutParam = function (targetOption, newOption, opt) {
        !zrUtil.isObject(opt) && (opt = {});
<<<<<<< HEAD
        var hNames = ['width', 'left', 'right']; // Order by priority.
        var vNames = ['height', 'top', 'bottom']; // Order by priority.
=======
        var hNames = ['width', 'left', 'right'];
        var vNames = ['height', 'top', 'bottom'];
>>>>>>> e5569ac3

        var ignoreSize = opt.ignoreSize;
        !zrUtil.isArray(ignoreSize) && (ignoreSize = [ignoreSize, ignoreSize]);

<<<<<<< HEAD
        var hResult = merge(hNames, ignoreSize[0]);
        var vResult = merge(vNames, ignoreSize[1]);
=======
        var hResult = merge(hNames, 0);
        var vResult = merge(vNames, 1);
>>>>>>> e5569ac3

        copy(hNames, targetOption, hResult);
        copy(vNames, targetOption, vResult);

<<<<<<< HEAD
        function merge(names, ignoreSize) {
=======
        function merge(names, hvIdx) {
>>>>>>> e5569ac3
            var newParams = {};
            var newValueCount = 0;
            var merged = {};
            var mergedValueCount = 0;
<<<<<<< HEAD
            var enoughParamNumber = ignoreSize ? 1 : 2;
=======
            var enoughParamNumber = 2;
>>>>>>> e5569ac3

            each(names, function (name) {
                merged[name] = targetOption[name];
            });
            each(names, function (name) {
                // Consider case: newOption.width is null, which is
                // set by user for removing width setting.
                hasProp(newOption, name) && (newParams[name] = merged[name] = newOption[name]);
                hasValue(newParams, name) && newValueCount++;
                hasValue(merged, name) && mergedValueCount++;
            });

            if (ignoreSize[hvIdx]) {
                // Only one of left/height is premitted to exist.
                hasValue(newOption, names[2]) && (merged[names[1]] = null);
                hasValue(newOption, names[1]) && (merged[names[2]] = null);
                return merged;
            }

            // Case: newOption: {width: ..., right: ...},
            // or targetOption: {right: ...} and newOption: {width: ...},
            // There is no conflict when merged only has params count
            // little than enoughParamNumber.
            if (mergedValueCount === enoughParamNumber || !newValueCount) {
                return merged;
            }
            // Case: newOption: {width: ..., right: ...},
            // Than we can make sure user only want those two, and ignore
            // all origin params in targetOption.
            else if (newValueCount >= enoughParamNumber) {
                return newParams;
            }
            else {
                // Chose another param from targetOption by priority.
                for (var i = 0; i < names.length; i++) {
                    var name = names[i];
                    if (!hasProp(newParams, name) && hasProp(targetOption, name)) {
                        newParams[name] = targetOption[name];
                        break;
                    }
                }
                return newParams;
            }
        }

        function hasProp(obj, name) {
            return obj.hasOwnProperty(name);
        }

        function hasValue(obj, name) {
            return obj[name] != null && obj[name] !== 'auto';
        }

        function copy(names, target, source) {
            each(names, function (name) {
                target[name] = source[name];
            });
        }
    };

    /**
     * Retrieve 'left', 'right', 'top', 'bottom', 'width', 'height' from object.
     * @param {Object} source
     * @return {Object} Result contains those props.
     */
    layout.getLayoutParams = function (source) {
        return layout.copyLayoutParams({}, source);
    };

    /**
     * Retrieve 'left', 'right', 'top', 'bottom', 'width', 'height' from object.
     * @param {Object} source
     * @return {Object} Result contains those props.
     */
    layout.copyLayoutParams = function (target, source) {
        source && target && each(LOCATION_PARAMS, function (name) {
            source.hasOwnProperty(name) && (target[name] = source[name]);
        });
        return target;
    };

    return layout;
});<|MERGE_RESOLUTION|>--- conflicted
+++ resolved
@@ -356,42 +356,24 @@
      */
     layout.mergeLayoutParam = function (targetOption, newOption, opt) {
         !zrUtil.isObject(opt) && (opt = {});
-<<<<<<< HEAD
-        var hNames = ['width', 'left', 'right']; // Order by priority.
-        var vNames = ['height', 'top', 'bottom']; // Order by priority.
-=======
         var hNames = ['width', 'left', 'right'];
         var vNames = ['height', 'top', 'bottom'];
->>>>>>> e5569ac3
 
         var ignoreSize = opt.ignoreSize;
         !zrUtil.isArray(ignoreSize) && (ignoreSize = [ignoreSize, ignoreSize]);
 
-<<<<<<< HEAD
-        var hResult = merge(hNames, ignoreSize[0]);
-        var vResult = merge(vNames, ignoreSize[1]);
-=======
         var hResult = merge(hNames, 0);
         var vResult = merge(vNames, 1);
->>>>>>> e5569ac3
 
         copy(hNames, targetOption, hResult);
         copy(vNames, targetOption, vResult);
 
-<<<<<<< HEAD
-        function merge(names, ignoreSize) {
-=======
         function merge(names, hvIdx) {
->>>>>>> e5569ac3
             var newParams = {};
             var newValueCount = 0;
             var merged = {};
             var mergedValueCount = 0;
-<<<<<<< HEAD
-            var enoughParamNumber = ignoreSize ? 1 : 2;
-=======
             var enoughParamNumber = 2;
->>>>>>> e5569ac3
 
             each(names, function (name) {
                 merged[name] = targetOption[name];
