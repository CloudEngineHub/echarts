/*
* Licensed to the Apache Software Foundation (ASF) under one
* or more contributor license agreements.  See the NOTICE file
* distributed with this work for additional information
* regarding copyright ownership.  The ASF licenses this file
* to you under the Apache License, Version 2.0 (the
* "License"); you may not use this file except in compliance
* with the License.  You may obtain a copy of the License at
*
*   http://www.apache.org/licenses/LICENSE-2.0
*
* Unless required by applicable law or agreed to in writing,
* software distributed under the License is distributed on an
* "AS IS" BASIS, WITHOUT WARRANTIES OR CONDITIONS OF ANY
* KIND, either express or implied.  See the License for the
* specific language governing permissions and limitations
* under the License.
*/

/**
 * [Notice]:
 * Consider custom bundle on demand, chart specified
 * or component specified types and constants should
 * not put here. Only common types and constants can
 * be put in this file.
 */

import Group from 'zrender/src/graphic/Group';
import Element, {ElementEvent, ElementTextConfig} from 'zrender/src/Element';
import DataFormatMixin from '../model/mixin/dataFormat';
import GlobalModel from '../model/Global';
import ExtensionAPI from '../ExtensionAPI';
import SeriesModel from '../model/Series';
import { createHashMap, HashMap } from 'zrender/src/core/util';
import { TaskPlanCallbackReturn, TaskProgressParams } from '../stream/task';
import List, {ListDimensionType} from '../data/List';
import { Dictionary, ImageLike, TextAlign, TextVerticalAlign } from 'zrender/src/core/types';
import { PatternObject } from 'zrender/src/graphic/Pattern';
import Source from '../data/Source';
import { TooltipMarker } from './format';
import { AnimationEasing } from 'zrender/src/animation/easing';
import { LinearGradientObject } from 'zrender/src/graphic/LinearGradient';
import { RadialGradientObject } from 'zrender/src/graphic/RadialGradient';
import { RectLike } from 'zrender/src/core/BoundingRect';
import { TSpanStyleProps } from 'zrender/src/graphic/TSpan';
import { PathStyleProps } from 'zrender/src/graphic/Path';
import { ImageStyleProps } from 'zrender/src/graphic/Image';
import ZRText, { TextStyleProps } from 'zrender/src/graphic/Text';



// ---------------------------
// Common types and constants
// ---------------------------

export {Dictionary};

export type RendererType = 'canvas' | 'svg';

export type LayoutOrient = 'vertical' | 'horizontal';
export type HorizontalAlign = 'left' | 'center' | 'right';
export type VerticalAlign = 'top' | 'middle' | 'bottom';

// Types from zrender
export type ColorString = string;
export type ZRColor = ColorString | LinearGradientObject | RadialGradientObject | PatternObject;
export type ZRLineType = 'solid' | 'dotted' | 'dashed';

export type ZRFontStyle = 'normal' | 'italic' | 'oblique';
export type ZRFontWeight = 'normal' | 'bold' | 'bolder' | 'lighter' | number;

export type ZREasing = AnimationEasing;

export type ZRTextAlign = TextAlign;
export type ZRTextVerticalAlign = TextVerticalAlign;

export type ZRElementEvent = ElementEvent;

export type ZRRectLike = RectLike;

export type ZRStyleProps = PathStyleProps | ImageStyleProps | TSpanStyleProps | TextStyleProps;

// ComponentFullType can be:
//     'xxx.yyy': means ComponentMainType.ComponentSubType.
//     'xxx': means ComponentMainType.
// See `checkClassType` check the restict definition.
export type ComponentFullType = string;
export type ComponentMainType = keyof ECUnitOption & string;
export type ComponentSubType = ComponentOption['type'];
/**
 * Use `parseClassType` to parse componentType declaration to componentTypeInfo.
 * For example:
 * componentType declaration: 'xxx.yyy', get componentTypeInfo {main: 'xxx', sub: 'yyy'}.
 * componentType declaration: '', get componentTypeInfo {main: '', sub: ''}.
 */
export interface ComponentTypeInfo {
    main: ComponentMainType; // Never null/undefined. `''` represents absence.
    sub: ComponentSubType; // Never null/undefined. `''` represents absence.
}

export interface ECElement extends Element {
    useHoverLayer?: boolean;
    tooltip?: CommonTooltipOption<unknown> & {
        content?: string;
        formatterParams?: unknown;
    };
    highDownSilentOnTouch?: boolean;
    onHoverStateChange?: (toState: DisplayState) => void;

    // 0: normal
    // 1: blur
    // 2: emphasis
    hoverState?: 0 | 1 | 2;
    selected?: boolean;

<<<<<<< HEAD
    style?: Dictionary<any>

=======
    z2EmphasisLift?: number;
    z2SelectLift?: number;
>>>>>>> 2db82f85
    /**
     * Force disable animation on any condition
     */
    disableLabelAnimation?: boolean
    /**
     * Force disable overall layout
     */
    disableLabelLayout?: boolean
}

export interface DataHost {
    getData(dataType?: string): List;
}

export interface DataModel extends DataHost, DataFormatMixin {}
    // Pick<DataHost, 'getData'>,
    // Pick<DataFormatMixin, 'getDataParams' | 'formatTooltip'> {}

interface PayloadItem {
    excludeSeriesId?: string | string[];
    animation?: PayloadAnimationPart
    [other: string]: any;
}

export interface Payload extends PayloadItem {
    type: string;
    escapeConnect?: boolean;
    statusChanged?: boolean;
    batch?: PayloadItem[];
}

// Payload includes override anmation info
export interface PayloadAnimationPart {
    duration?: number
    easing?: AnimationEasing
    delay?: number
}

export interface SelectChangedPayload extends Payload {
    type: 'selectchanged'
    escapeConnect: boolean
    isFromClick: boolean
    fromAction: 'select' | 'unselect' | 'toggleSelected'
    fromActionPayload: Payload
    selected: {
        seriesIndex: number
        dataType?: string
        dataIndex: number[]
    }[]
}

export interface ViewRootGroup extends Group {
    __ecComponentInfo?: {
        mainType: string,
        index: number
    };
}

/**
 * The echarts event type to user.
 * Also known as packedEvent.
 */
export interface ECEvent extends ECEventData{
    // event type
    type: string;
    componentType?: string;
    componentIndex?: number;
    seriesIndex?: number;
    escapeConnect?: boolean;
    event?: ElementEvent;
    batch?: ECEventData;
}
export interface ECEventData {
    [key: string]: any;
}

export interface EventQueryItem{
    [key: string]: any;
}
export interface NormalizedEventQuery {
    cptQuery: EventQueryItem;
    dataQuery: EventQueryItem;
    otherQuery: EventQueryItem;
}

export interface ActionInfo {
    // action type
    type: string;
    // If not provided, use the same string of `type`.
    event?: string;
    // update method
    update?: string;
}
export interface ActionHandler {
    (payload: Payload, ecModel: GlobalModel, api: ExtensionAPI): void | ECEventData;
}

export interface OptionPreprocessor {
    (option: ECUnitOption, isTheme: boolean): void
}

export interface PostUpdater {
    (ecModel: GlobalModel, api: ExtensionAPI): void;
}

export interface StageHandlerReset {
    (seriesModel: SeriesModel, ecModel: GlobalModel, api: ExtensionAPI, payload?: Payload):
        StageHandlerProgressExecutor | StageHandlerProgressExecutor[] | void
}
export interface StageHandlerOverallReset {
    (ecModel: GlobalModel, api: ExtensionAPI, payload?: Payload): void
}
export interface StageHandler {
    seriesType?: string;
    createOnAllSeries?: boolean;
    performRawSeries?: boolean;
    plan?: StageHandlerPlan;
    overallReset?: StageHandlerOverallReset;
    reset?: StageHandlerReset;
    getTargetSeries?: (ecModel: GlobalModel, api: ExtensionAPI) => HashMap<SeriesModel>;
}

export interface StageHandlerInternal extends StageHandler {
    uid: string;
    visualType?: 'layout' | 'visual';
    // modifyOutputEnd?: boolean;
    __prio: number;
    __raw: StageHandler | StageHandlerOverallReset;
    isVisual?: boolean; // PENDING: not used
    isLayout?: boolean; // PENDING: not used
}


export type StageHandlerProgressParams = TaskProgressParams;
export interface StageHandlerProgressExecutor {
    dataEach?: (data: List, idx: number) => void;
    progress?: (params: StageHandlerProgressParams, data: List) => void;
}
export type StageHandlerPlanReturn = TaskPlanCallbackReturn;
export interface StageHandlerPlan {
    (seriesModel: SeriesModel, ecModel: GlobalModel, api: ExtensionAPI, payload?: Payload):
        StageHandlerPlanReturn
}

export interface LoadingEffectCreator {
    (api: ExtensionAPI, cfg: object): LoadingEffect;
}
export interface LoadingEffect extends Element {
    resize: () => void;
}

export type TooltipRenderMode = 'html' | 'richText';


// ---------------------------------
// Data and dimension related types
// ---------------------------------

// Finally the user data will be parsed and stored in `list._storage`.
// `NaN` represents "no data" (raw data `null`/`undefined`/`NaN`/`'-'`).
// `Date` will be parsed to timestamp.
// Ordinal/category data will be parsed to its index if possible, otherwise
// keep its original string in list._storage.
// Check `convertDataValue` for more details.
export type OrdinalRawValue = string | number;
export type OrdinalNumber = number; // The number mapped from each OrdinalRawValue.
export type OrdinalSortInfo = {
    ordinalNumber: OrdinalNumber,
    beforeSortIndex: number
};
export type ParsedValueNumeric = number | OrdinalNumber;
export type ParsedValue = ParsedValueNumeric | OrdinalRawValue;
// FIXME:TS better name?
// This is not `OptionDataPrimitive` because the "dataProvider parse"
// will not be performed. But "scale parse" will be performed.
export type ScaleDataValue = ParsedValue | Date;

// Can only be string or index, because it is used in object key in some code.
// Making the type alias here just intending to show the meaning clearly in code.
export type DimensionIndex = number;
// If being a number-like string but not being defined a dimension name.
// See `List.js#getDimension` for more details.
export type DimensionIndexLoose = DimensionIndex | string;
export type DimensionName = string;
export type DimensionLoose = DimensionName | DimensionIndexLoose;
export type DimensionType = ListDimensionType;

export const VISUAL_DIMENSIONS = createHashMap([
    'tooltip', 'label', 'itemName', 'itemId', 'seriesName'
]);
// The key is VISUAL_DIMENSIONS
export interface DataVisualDimensions {
    // can be set as false to directly to prevent this data
    // dimension from displaying in the default tooltip.
    // see `Series.ts#formatTooltip`.
    tooltip?: DimensionIndex | false;
    label?: DimensionIndex;
    itemName?: DimensionIndex;
    itemId?: DimensionIndex;
    seriesName?: DimensionIndex;
}

export type DimensionDefinition = {
    type?: string,
    name: string,
    displayName?: string
};
export type DimensionDefinitionLoose = DimensionDefinition['type'] | DimensionDefinition;

export const SOURCE_FORMAT_ORIGINAL = 'original' as const;
export const SOURCE_FORMAT_ARRAY_ROWS = 'arrayRows' as const;
export const SOURCE_FORMAT_OBJECT_ROWS = 'objectRows' as const;
export const SOURCE_FORMAT_KEYED_COLUMNS = 'keyedColumns' as const;
export const SOURCE_FORMAT_TYPED_ARRAY = 'typedArray' as const;
export const SOURCE_FORMAT_UNKNOWN = 'unknown' as const;

export type SourceFormat =
    typeof SOURCE_FORMAT_ORIGINAL
    | typeof SOURCE_FORMAT_ARRAY_ROWS
    | typeof SOURCE_FORMAT_OBJECT_ROWS
    | typeof SOURCE_FORMAT_KEYED_COLUMNS
    | typeof SOURCE_FORMAT_TYPED_ARRAY
    | typeof SOURCE_FORMAT_UNKNOWN;

export const SERIES_LAYOUT_BY_COLUMN = 'column' as const;
export const SERIES_LAYOUT_BY_ROW = 'row' as const;

export type SeriesLayoutBy = typeof SERIES_LAYOUT_BY_COLUMN | typeof SERIES_LAYOUT_BY_ROW;



// --------------------------------------------
// echarts option types (base and common part)
// --------------------------------------------

/**
 * [ECUnitOption]:
 * An object that contains definitions of components
 * and other properties. For example:
 *
 * ```ts
 * let option: ECUnitOption = {
 *
 *     // Single `title` component:
 *     title: {...},
 *
 *     // Two `visualMap` components:
 *     visualMap: [{...}, {...}],
 *
 *     // Two `series.bar` components
 *     // and one `series.pie` component:
 *     series: [
 *         {type: 'bar', data: [...]},
 *         {type: 'bar', data: [...]},
 *         {type: 'pie', data: [...]}
 *     ],
 *
 *     // A property:
 *     backgroundColor: '#421ae4'
 *
 *     // A property object:
 *     textStyle: {
 *         color: 'red',
 *         fontSize: 20
 *     }
 * };
 * ```
 */
export type ECUnitOption = {
    // Exclude these reserverd word for `ECOption` to avoid to infer to "any".
    baseOption?: never
    options?: never
    media?: never

    timeline?: ComponentOption | ComponentOption[]
    backgroundColor?: ZRColor
    darkMode?: boolean | 'auto'
    textStyle?: Pick<LabelOption, 'color' | 'fontStyle' | 'fontWeight' | 'fontSize' | 'fontFamily'>

    [key: string]: ComponentOption | ComponentOption[] | Dictionary<unknown> | unknown

} & AnimationOptionMixin & ColorPaletteOptionMixin;

/**
 * [ECOption]:
 * An object input to echarts.setOption(option).
 * May be an 'option: ECUnitOption',
 * or may be an object contains multi-options. For example:
 *
 * ```ts
 * let option: ECOption = {
 *     baseOption: {
 *         title: {...},
 *         legend: {...},
 *         series: [
 *             {data: [...]},
 *             {data: [...]},
 *             ...
 *         ]
 *     },
 *     timeline: {...},
 *     options: [
 *         {title: {...}, series: {data: [...]}},
 *         {title: {...}, series: {data: [...]}},
 *         ...
 *     ],
 *     media: [
 *         {
 *             query: {maxWidth: 320},
 *             option: {series: {x: 20}, visualMap: {show: false}}
 *         },
 *         {
 *             query: {minWidth: 320, maxWidth: 720},
 *             option: {series: {x: 500}, visualMap: {show: true}}
 *         },
 *         {
 *             option: {series: {x: 1200}, visualMap: {show: true}}
 *         }
 *     ]
 * };
 * ```
 */
export type ECOption = ECUnitOption | {
    baseOption?: ECUnitOption,
    timeline?: ComponentOption,
    options?: ECUnitOption[],
    media?: MediaUnit[],
};

// series.data or dataset.source
export type OptionSourceData =
    ArrayLike<OptionDataItem>
    | Dictionary<ArrayLike<OptionDataItem>>; // Only for `SOURCE_FORMAT_KEYED_COLUMNS`.
// See also `model.js#getDataItemValue`.
export type OptionDataItem =
    OptionDataValue
    | Dictionary<OptionDataValue>
    | ArrayLike<OptionDataValue>
    // FIXME: In some case (markpoint in geo (geo-map.html)), dataItem is {coord: [...]}
    | OptionDataItemObject<OptionDataValue>;
// Only for `SOURCE_FORMAT_KEYED_ORIGINAL`
export type OptionDataItemObject<T> = {
    name?: string
    value?: T[] | T
    selected?: boolean;
};
export type OptionDataValue = string | number | Date;

export type OptionDataValueNumeric = number | '-';
export type OptionDataValueCategory = string;
export type OptionDataValueDate = Date | string | number;

// export type ModelOption = Dictionary<any> | any[] | string | number | boolean | ((...args: any) => any);
export type ModelOption = any;
export type ThemeOption = Dictionary<any>;

export type DisplayState = 'normal' | 'emphasis' | 'blur' | 'select';
export type DisplayStateNonNormal = Exclude<DisplayState, 'normal'>;
export type DisplayStateHostOption = {
    emphasis?: Dictionary<any>,
    [key: string]: any
};

// The key is VISUAL_DIMENSIONS
export interface OptionEncodeVisualDimensions {
    tooltip?: OptionEncodeValue;
    label?: OptionEncodeValue;
    itemName?: OptionEncodeValue;
    itemId?: OptionEncodeValue;
    seriesName?: OptionEncodeValue;
    // Notice: `value` is coordDim, not nonCoordDim.
}
export interface OptionEncode extends OptionEncodeVisualDimensions {
    [coordDim: string]: OptionEncodeValue
}
export type OptionEncodeValue = DimensionIndex[] | DimensionIndex | DimensionName[] | DimensionName;
export type EncodeDefaulter = (source: Source, dimCount: number) => OptionEncode;

// TODO: TYPE Different callback param for different series
export interface CallbackDataParams {
    // component main type
    componentType: string;
    // component sub type
    componentSubType: string;
    componentIndex: number;
    // series component sub type
    seriesType?: string;
    // series component index (the alias of `componentIndex` for series)
    seriesIndex?: number;
    seriesId?: string;
    seriesName?: string;
    name: string;
    dataIndex: number;
    data: any;
    dataType?: string;
    value: any;
    color?: ZRColor;
    borderColor?: string;
    dimensionNames?: DimensionName[];
    encode?: DimensionUserOuputEncode;
    marker?: TooltipMarker;
    status?: DisplayState;
    dimensionIndex?: number;
    percent?: number; // Only for chart like 'pie'

    // Param name list for mapping `a`, `b`, `c`, `d`, `e`
    $vars: string[];
}
export type DimensionUserOuputEncode = {
    [coordOrVisualDimName: string]:
        // index: coordDimIndex, value: dataDimIndex
        DimensionIndex[]
};
export type DimensionUserOuput = {
    // The same as `data.dimensions`
    dimensionNames: DimensionName[]
    encode: DimensionUserOuputEncode
};

export interface MediaQuery {
    minWidth?: number;
    maxWidth?: number;
    minHeight?: number;
    maxHeight?: number;
    minAspectRatio?: number;
    maxAspectRatio?: number;
};
export type MediaUnit = {
    query: MediaQuery,
    option: ECUnitOption
};

export type ComponentLayoutMode = {
    // Only support 'box' now.
    type: 'box',
    ignoreSize?: boolean | boolean[]
};
/******************* Mixins for Common Option Properties   ********************** */
export interface ColorPaletteOptionMixin {
    color?: ZRColor | ZRColor[]
    colorLayer?: ZRColor[][]
}

/**
 * Mixin of option set to control the box layout of each component.
 */
export interface BoxLayoutOptionMixin {
    width?: number | string;
    height?: number | string;
    top?: number | string;
    right?: number | string;
    bottom?: number | string;
    left?: number | string;
}

export interface CircleLayoutOptionMixin {
    // Can be percent
    center?: (number | string)[]
    // Can specify [innerRadius, outerRadius]
    radius?: (number | string)[] | number | string
}

export interface ShadowOptionMixin {
    shadowBlur?: number
    shadowColor?: ColorString
    shadowOffsetX?: number
    shadowOffsetY?: number
}

export interface BorderOptionMixin {
    borderColor?: string
    borderWidth?: number
    borderType?: ZRLineType
}

export type AnimationDelayCallbackParam = {
    count: number
    index: number
};
export type AnimationDurationCallback = (idx: number) => number;
export type AnimationDelayCallback = (idx: number, params?: AnimationDelayCallbackParam) => number;

export interface AnimationOption {
    duration?: number
    easing?: AnimationEasing
    delay?: number
}
/**
 * Mixin of option set to control the animation of series.
 */
export interface AnimationOptionMixin {
    /**
     * If enable animation
     */
    animation?: boolean
    /**
     * Disable animation when the number of elements exceeds the threshold
     */
    animationThreshold?: number
    // For init animation
    /**
     * Duration of initialize animation.
     * Can be a callback to specify duration of each element
     */
    animationDuration?: number | AnimationDurationCallback
    /**
     * Easing of initialize animation
     */
    animationEasing?: AnimationEasing
    /**
     * Delay of initialize animation
     * Can be a callback to specify duration of each element
     */
    animationDelay?: AnimationDelayCallback
    // For update animation
    /**
     * Delay of data update animation.
     * Can be a callback to specify duration of each element
     */
    animationDurationUpdate?: number | AnimationDurationCallback
    /**
     * Easing of data update animation.
     */
    animationEasingUpdate?: AnimationEasing
    /**
     * Delay of data update animation.
     * Can be a callback to specify duration of each element
     */
    animationDelayUpdate?: number | AnimationDelayCallback
}

export interface RoamOptionMixin {
    /**
     * If enable roam. can be specified 'scale' or 'move'
     */
    roam?: boolean | 'pan' | 'move' | 'zoom' | 'scale'
    /**
     * Current center position.
     */
    center?: number[]
    /**
     * Current zoom level. Default is 1
     */
    zoom?: number

    scaleLimit?: {
        min?: number
        max?: number
    }
}

// TODO: TYPE value type?
export type SymbolSizeCallback<T> = (rawValue: any, params: T) => number | number[];
export type SymbolCallback<T> = (rawValue: any, params: T) => string;
export type SymbolRotateCallback<T> = (rawValue: any, params: T) => number;
/**
 * Mixin of option set to control the element symbol.
 * Include type of symbol, and size of symbol.
 */
export interface SymbolOptionMixin<T = unknown> {
    /**
     * type of symbol, like `cirlce`, `rect`, or custom path and image.
     */
    symbol?: string | (unknown extends T ? never : SymbolCallback<T>)
    /**
     * Size of symbol.
     */
    symbolSize?: number | number[] | (unknown extends T ? never : SymbolSizeCallback<T>)

    symbolRotate?: number | (unknown extends T ? never : SymbolRotateCallback<T>)

    symbolKeepAspect?: boolean

    symbolOffset?: number[]
}

/**
 * ItemStyleOption is a most common used set to config element styles.
 * It includes both fill and stroke style.
 */
export interface ItemStyleOption extends ShadowOptionMixin, BorderOptionMixin {
    color?: ZRColor
    opacity?: number
}

/**
 * ItemStyleOption is a option set to control styles on lines.
 * Used in the components or series like `line`, `axis`
 * It includes stroke style.
 */
export interface LineStyleOption<Clr = ZRColor> extends ShadowOptionMixin {
    width?: number
    color?: Clr
    opacity?: number
    type?: ZRLineType
}

/**
 * ItemStyleOption is a option set to control styles on an area, like polygon, rectangle.
 * It only include fill style.
 */
export interface AreaStyleOption<Clr = ZRColor> extends ShadowOptionMixin {
    color?: Clr
    opacity?: number
}

type Arrayable<T extends Dictionary<any>> = { [key in keyof T]: T[key] | T[key][] };
type Dictionaryable<T extends Dictionary<any>> = { [key in keyof T]: T[key] | Dictionary<T[key]>};

export interface VisualOptionUnit {
    symbol?: string
    // TODO Support [number, number]?
    symbolSize?: number
    color?: ColorString
    colorAlpha?: number
    opacity?: number
    colorLightness?: number
    colorSaturation?: number
    colorHue?: number

    // Not exposed?
    liftZ?: number
}
export type VisualOptionFixed = VisualOptionUnit;
/**
 * Option about visual properties used in piecewise mapping
 * Used in each piece.
 */
export type VisualOptionPiecewise = VisualOptionUnit;
/**
 * Option about visual properties used in linear mapping
 */
export type VisualOptionLinear = Arrayable<VisualOptionUnit>;

/**
 * Option about visual properties can be encoded from ordinal categories.
 * Each value can either be a dictonary to lookup with category name, or
 * be an array to lookup with category index. In this case the array length should
 * be same with categories
 */
export type VisualOptionCategory = Arrayable<VisualOptionUnit> | Dictionaryable<VisualOptionUnit>;

/**
 * All visual properties can be encoded.
 */
export type BuiltinVisualProperty = keyof VisualOptionUnit;

export interface TextCommonOption extends ShadowOptionMixin {
    color?: string
    fontStyle?: ZRFontStyle
    fontWeight?: ZRFontWeight
    fontFamily?: string
    fontSize?: number
    align?: HorizontalAlign
    verticalAlign?: VerticalAlign
    // @deprecated
    baseline?: VerticalAlign

    opacity?: number

    lineHeight?: number
    backgroundColor?: ColorString | {
        image: ImageLike
    }
    borderColor?: string
    borderWidth?: number
    borderRadius?: number | number[]
    padding?: number | number[]

    width?: number | string// Percent
    height?: number
    textBorderColor?: string
    textBorderWidth?: number

    textShadowBlur?: number
    textShadowColor?: string
    textShadowOffsetX?: number
    textShadowOffsetY?: number

    tag?: string
}

export interface LabelFormatterCallback<T = CallbackDataParams> {
    (params: T): string
}
/**
 * LabelOption is an option set to control the style of labels.
 * Include color, background, shadow, truncate, rotation, distance, etc..
 */
export interface LabelOption extends TextCommonOption {
    /**
     * If show label
     */
    show?: boolean
    // TODO: TYPE More specified 'inside', 'insideTop'....
    // x, y can be both percent string or number px.
    position?: ElementTextConfig['position']
    distance?: number
    rotate?: number
    offset?: number[]

    /**
     * Min margin between labels. Used when label has layout.
     */
    // It's minMargin instead of margin is for not breaking the previous code using margin.
    minMargin?: number

    overflow?: TextStyleProps['overflow']
    silent?: boolean
    precision?: number | 'auto'
    valueAnimation?: boolean

    // TODO: TYPE not all label support formatter
    // formatter?: string | ((params: CallbackDataParams) => string)

    rich?: Dictionary<TextCommonOption>
}

/**
 * Option for labels on line, like markLine, lines
 */
export interface LineLabelOption extends Omit<LabelOption, 'distance' | 'position'> {
    position?: 'start'
        | 'middle'
        | 'end'
        | 'insideStart'
        | 'insideStartTop'
        | 'insideStartBottom'
        | 'insideMiddle'
        | 'insideMiddleTop'
        | 'insideMiddleBottom'
        | 'insideEnd'
        | 'insideEndTop'
        | 'insideEndBottom'
        | 'insideMiddleBottom'
    /**
     * Distance can be an array.
     * Which will specify horizontal and vertical distance respectively
     */
    distance?: number | number[]
}

export interface LabelLineOption {
    show?: boolean
    length?: number
    length2?: number
    smooth?: boolean | number
    minTurnAngle?: number,
    lineStyle?: LineStyleOption
}


export interface LabelLayoutOptionCallbackParams {
    dataIndex: number,
    dataType: string,
    seriesIndex: number,
    text: string
    align: ZRTextAlign
    verticalAlign: ZRTextVerticalAlign
    rect: RectLike
    labelRect: RectLike
    // Points of label line in pie/funnel
    labelLinePoints?: number[][]
    // x: number
    // y: number
};

export interface LabelLayoutOption {
    /**
     * If move the overlapped label. If label is still overlapped after moved.
     * It will determine if to hide this label with `hideOverlap` policy.
     *
     * shift-x/y will keep the order on x/y
     * shuffle-x/y will move the label around the original position randomly.
     */
    moveOverlap?: 'shift-x'
        | 'shift-y'
        | 'shuffle-x'
        | 'shuffle-y'
    /**
     * If hide the overlapped label. It will be handled after move.
     * @default 'none'
     */
    hideOverlap?: boolean
    /**
     * If label is draggable.
     */
    draggable?: boolean
    /**
     * Can be absolute px number or percent string.
     */
    x?: number | string
    y?: number | string
    /**
     * offset on x based on the original position.
     */
    dx?: number
    /**
     * offset on y based on the original position.
     */
    dy?: number
    rotate?: number

    align?: ZRTextAlign
    verticalAlign?: ZRTextVerticalAlign
    width?: number
    height?: number
    fontSize?: number

    labelLinePoints?: number[][]
}

export type LabelLayoutOptionCallback = (params: LabelLayoutOptionCallbackParams) => LabelLayoutOption;


interface TooltipFormatterCallback<T> {
    /**
     * For sync callback
     * params will be an array on axis trigger.
     */
    (params: T, asyncTicket: string): string
    /**
     * For async callback.
     * Returned html string will be a placeholder when callback is not invoked.
     */
    (params: T, asyncTicket: string, callback: (cbTicket: string, html: string) => void): string
}

type TooltipBuiltinPosition = 'inside' | 'top' | 'left' | 'right' | 'bottom';
type TooltipBoxLayoutOption = Pick<
    BoxLayoutOptionMixin, 'top' | 'left' | 'right' | 'bottom'
>;
/**
 * Position relative to the hoverred element. Only available when trigger is item.
 */
interface PositionCallback {
    (
        point: [number, number],
        /**
         * params will be an array on axis trigger.
         */
        params: CallbackDataParams | CallbackDataParams[],
        /**
         * Will be HTMLDivElement when renderMode is html
         * Otherwise it's graphic.Text
         */
        el: HTMLDivElement | ZRText | null,
        /**
         * Rect of hover elements. Will be null if not hovered
         */
        rect: RectLike | null,
        size: {
            /**
             * Size of popup content
             */
            contentSize: [number, number]
            /**
             * Size of the chart view
             */
            viewSize: [number, number]
        }
    ): number[] | string[] | TooltipBuiltinPosition | TooltipBoxLayoutOption
}
/**
 * Common tooltip option
 * Can be configured on series, graphic elements
 */
export interface CommonTooltipOption<FormatterParams> {

    show?: boolean

    /**
     * When to trigger
     */
    triggerOn?: 'mousemove' | 'click' | 'none' | 'mousemove|click'
    /**
     * Whether to not hide popup content automatically
     */
    alwaysShowContent?: boolean

    formatter?: string | TooltipFormatterCallback<FormatterParams>
    /**
     * Absolution pixel [x, y] array. Or relative percent string [x, y] array.
     * If trigger is 'item'. position can be set to 'inside' / 'top' / 'left' / 'right' / 'bottom',
     * which is relative to the hovered element.
     *
     * Support to be a callback
     */
    position?: (number | string)[] | TooltipBuiltinPosition | PositionCallback | TooltipBoxLayoutOption

    confine?: boolean

    /**
     * Consider triggered from axisPointer handle, verticalAlign should be 'middle'
     */
    align?: HorizontalAlign

    verticalAlign?: VerticalAlign
    /**
     * Delay of show. milesecond.
     */
    showDelay?: number

    /**
     * Delay of hide. milesecond.
     */
    hideDelay?: number

    transitionDuration?: number
    /**
     * Whether mouse is allowed to enter the floating layer of tooltip
     * If you need to interact in the tooltip like with links or buttons, it can be set as true.
     */
    enterable?: boolean

    backgroundColor?: ColorString
    borderColor?: ColorString
    borderRadius?: number
    borderWidth?: number
    boxShadow?: ColorString

    /**
     * Padding between tooltip content and tooltip border.
     */
    padding?: number | number[]

    /**
     * Available when renderMode is 'html'
     */
    extraCssText?: string

    textStyle?: Pick<LabelOption,
        'color' | 'fontStyle' | 'fontWeight' | 'fontFamily' | 'fontSize' |
        'lineHeight' | 'width' | 'height' | 'textBorderColor' | 'textBorderWidth' |
        'textShadowColor' | 'textShadowBlur' | 'textShadowOffsetX' | 'textShadowOffsetY'
        | 'align'> & {

        // Available when renderMode is html
        decoration?: string
    }
}

/**
 * Tooltip option configured on each series
 */
export type SeriesTooltipOption = CommonTooltipOption<CallbackDataParams> & {
    trigger?: 'item' | 'axis' | boolean | 'none'
};

type LabelFormatterParams = {
    value: ScaleDataValue
    axisDimension: string
    axisIndex: number
    seriesData: CallbackDataParams[]
};
/**
 * Common axis option. can be configured on each axis
 */
export interface CommonAxisPointerOption {
    show?: boolean | 'auto'

    z?: number;
    zlevel?: number;

    triggerOn?: 'click' | 'mousemove' | 'none' | 'mousemove|click'

    type?: 'line' | 'shadow' | 'none'

    snap?: boolean

    triggerTooltip?: boolean

    /**
     * current value. When using axisPointer.handle, value can be set to define the initail position of axisPointer.
     */
    value?: ScaleDataValue

    status?: 'show' | 'hide'

    // [group0, group1, ...]
    // Each group can be: {
    //      mapper: function () {},
    //      singleTooltip: 'multiple',  // 'multiple' or 'single'
    //      xAxisId: ...,
    //      yAxisName: ...,
    //      angleAxisIndex: ...
    // }
    // mapper: can be ignored.
    //      input: {axisInfo, value}
    //      output: {axisInfo, value}

    label?: LabelOption & {
        precision?: 'auto' | number
        margin?: number
        /**
         * String template include variable {value} or callback function
         */
        formatter?: string | ((params: LabelFormatterParams) => string)
    }
    animation?: boolean | 'auto'
    animationDurationUpdate?: number
    animationEasingUpdate?: ZREasing

    /**
     * Available when type is 'line'
     */
    lineStyle?: LineStyleOption
    /**
     * Available when type is 'shadow'
     */
    shadowStyle?: AreaStyleOption

    handle?: {
        show?: boolean
        icon?: string
        /**
         * The size of the handle
         */
        size?: number | number[]
        /**
         * Distance from handle center to axis.
         */
        margin?: number

        color?: ColorString

        /**
         * Throttle for mobile performance
         */
        throttle?: number
    } & ShadowOptionMixin


    seriesDataIndices?: {
        seriesIndex: number
        dataIndex: number
        dataIndexInside: number
    }[]

}

export interface ComponentOption {
    type?: string;

    id?: string;
    name?: string;

    z?: number;
    zlevel?: number;
    // FIXME:TS more
}

export type BlurScope = 'coordinateSystem' | 'series' | 'global';

/**
 * can be array of data indices.
 * Or may be an dictionary if have different types of data like in graph.
 */
export type InnerFocus = string | ArrayLike<number> | Dictionary<ArrayLike<number>>;

export interface StatesOptionMixin<StateOption = unknown, ExtraStateOpts extends {
    emphasis?: any
    select?: any
    blur?: any
} = unknown> {
    /**
     * Emphasis states
     */
    emphasis?: StateOption & {
        /**
         * self: Focus self and blur all others.
         * series: Focus series and blur all other series.
         */
        focus?: 'none' | 'self' | 'series' |
            (unknown extends ExtraStateOpts['emphasis']['focus']
                ? never : ExtraStateOpts['emphasis']['focus'])

        /**
         * Scope of blurred element when focus.
         *
         * coordinateSystem: blur others in the same coordinateSystem
         * series: blur others in the same series
         * global: blur all others
         *
         * Default to be coordinate system.
         */
        blurScope?: BlurScope
    } & Omit<ExtraStateOpts['emphasis'], 'focus'>
    /**
     * Select states
     */
    select?: StateOption & ExtraStateOpts['select']
    /**
     * Blur states.
     */
    blur?: StateOption & ExtraStateOpts['blur']
}

export interface SeriesOption<StateOption=any, ExtraStateOpts extends {
    emphasis?: any
    select?: any
    blur?: any
} = unknown> extends
    ComponentOption,
    AnimationOptionMixin,
    ColorPaletteOptionMixin,
    StatesOptionMixin<StateOption, ExtraStateOpts>
{
    name?: string

    silent?: boolean

    blendMode?: string

    /**
     * Cursor when mouse on the elements
     */
    cursor?: string

    // Needs to be override
    data?: any

    legendHoverLink?: boolean

    /**
     * Configurations about progressive rendering
     */
    progressive?: number | false
    progressiveThreshold?: number
    progressiveChunkMode?: 'mod'
    /**
     * Not available on every series
     */
    coordinateSystem?: string

    hoverLayerThreshold?: number
    // FIXME:TS more

    /**
     * When dataset is used, seriesLayoutBy specifies whether the column or the row of dataset is mapped to the series
     * namely, the series is "layout" on columns or rows
     * @default 'column'
     */
    seriesLayoutBy?: 'column' | 'row'

    labelLine?: LabelLineOption

    /**
     * Overall label layout option in label layout stage.
     */
    labelLayout?: LabelLayoutOption | LabelLayoutOptionCallback

    /**
     * Animation config for state transition.
     */
    stateAnimation?: AnimationOption

    /**
     * Map of selected data
     * key is name or index of data.
     */
    selectedMap?: Dictionary<boolean>
    selectedMode?: 'single' | 'multiple' | boolean
}

export interface SeriesOnCartesianOptionMixin {
    xAxisIndex?: number
    yAxisIndex?: number

    xAxisId?: string
    yAxisId?: string
}

export interface SeriesOnPolarOptionMixin {
    radiusAxisIndex?: number
    angleAxisIndex?: number

    radiusAxisId?: string
    angleAxisId?: string
}

export interface SeriesOnSingleOptionMixin {
    singleAxisIndex?: number
    singleAxisId?: string
}

export interface SeriesOnGeoOptionMixin {
    geoIndex?: number;
    geoId?: string
}

export interface SeriesOnCalendarOptionMixin {
    calendarIndex?: number
    calendarId?: string
}

export interface SeriesLargeOptionMixin {
    large?: boolean
    largeThreshold?: number
}
export interface SeriesStackOptionMixin {
    stack?: string
}

type SamplingFunc = (frame: ArrayLike<number>) => number;

export interface SeriesSamplingOptionMixin {
    sampling?: 'none' | 'average' | 'min' | 'max' | 'sum' | SamplingFunc
}

export interface SeriesEncodeOptionMixin {
    datasetIndex?: number;
    seriesLayoutBy?: SeriesLayoutBy;
    dimensions?: DimensionName[];
    encode?: OptionEncode
}<|MERGE_RESOLUTION|>--- conflicted
+++ resolved
@@ -113,13 +113,10 @@
     hoverState?: 0 | 1 | 2;
     selected?: boolean;
 
-<<<<<<< HEAD
-    style?: Dictionary<any>
-
-=======
+    style?: Dictionary<any>;
+
     z2EmphasisLift?: number;
     z2SelectLift?: number;
->>>>>>> 2db82f85
     /**
      * Force disable animation on any condition
      */
