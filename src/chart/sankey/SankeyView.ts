--- conflicted
+++ resolved
@@ -263,15 +263,7 @@
                 style: itemModel.getModel('itemStyle').getItemStyle()
             });
 
-<<<<<<< HEAD
             setLabelStyle(
-=======
-            (rect as ECElement).disableLabelAnimation = true;
-
-            const hoverStyle = itemModel.getModel(['emphasis', 'itemStyle']).getItemStyle();
-
-            graphic.setLabelStyle(
->>>>>>> 1131bad0
                 rect, labelModel, labelHoverModel,
                 {
                     labelFetcher: seriesModel,
@@ -279,6 +271,8 @@
                     defaultText: node.id
                 }
             );
+
+            (rect as ECElement).disableLabelAnimation = true;
 
             rect.setStyle('fill', node.getVisual('color'));
 
