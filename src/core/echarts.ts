/*
* Licensed to the Apache Software Foundation (ASF) under one
* or more contributor license agreements.  See the NOTICE file
* distributed with this work for additional information
* regarding copyright ownership.  The ASF licenses this file
* to you under the Apache License, Version 2.0 (the
* "License"); you may not use this file except in compliance
* with the License.  You may obtain a copy of the License at
*
*   http://www.apache.org/licenses/LICENSE-2.0
*
* Unless required by applicable law or agreed to in writing,
* software distributed under the License is distributed on an
* "AS IS" BASIS, WITHOUT WARRANTIES OR CONDITIONS OF ANY
* KIND, either express or implied.  See the License for the
* specific language governing permissions and limitations
* under the License.
*/
import * as zrender from 'zrender/src/zrender';
import {
    assert,
    each,
    isFunction,
    isObject,
    indexOf,
    bind,
    clone,
    setAsPrimitive,
    extend,
    HashMap,
    createHashMap,
    map,
    defaults,
    isDom,
    isArray,
    noop,
    isString,
    retrieve2
} from 'zrender/src/core/util';
import env from 'zrender/src/core/env';
import timsort from 'zrender/src/core/timsort';
import Eventful, { EventCallbackSingleParam } from 'zrender/src/core/Eventful';
import Element, { ElementEvent } from 'zrender/src/Element';
import GlobalModel, {QueryConditionKindA, GlobalModelSetOptionOpts} from '../model/Global';
import ExtensionAPI from './ExtensionAPI';
import CoordinateSystemManager from './CoordinateSystem';
import OptionManager from '../model/OptionManager';
import backwardCompat from '../preprocessor/backwardCompat';
import dataStack from '../processor/dataStack';
import ComponentModel from '../model/Component';
import SeriesModel from '../model/Series';
import ComponentView, {ComponentViewConstructor} from '../view/Component';
import ChartView, {ChartViewConstructor} from '../view/Chart';
import type {CustomSeriesRenderItem} from '../chart/custom/CustomSeries';
import * as graphic from '../util/graphic';
import {getECData} from '../util/innerStore';
import {
    isHighDownDispatcher,
    HOVER_STATE_EMPHASIS,
    HOVER_STATE_BLUR,
    blurSeriesFromHighlightPayload,
    toggleSelectionFromPayload,
    updateSeriesElementSelection,
    getAllSelectedIndices,
    isSelectChangePayload,
    isHighDownPayload,
    HIGHLIGHT_ACTION_TYPE,
    DOWNPLAY_ACTION_TYPE,
    SELECT_ACTION_TYPE,
    UNSELECT_ACTION_TYPE,
    TOGGLE_SELECT_ACTION_TYPE,
    savePathStates,
    enterEmphasis,
    leaveEmphasis,
    leaveBlur,
    enterSelect,
    leaveSelect,
    enterBlur,
    allLeaveBlur,
    findComponentHighDownDispatchers,
    blurComponent,
    handleGlobalMouseOverForHighDown,
    handleGlobalMouseOutForHighDown,
    SELECT_CHANGED_EVENT_TYPE
} from '../util/states';
import * as modelUtil from '../util/model';
import {throttle} from '../util/throttle';
import {seriesStyleTask, dataStyleTask, dataColorPaletteTask} from '../visual/style';
import loadingDefault from '../loading/default';
import Scheduler from './Scheduler';
import lightTheme from '../theme/light';
import darkTheme from '../theme/dark';
import {CoordinateSystemMaster, CoordinateSystemCreator, CoordinateSystemHostModel} from '../coord/CoordinateSystem';
import { parseClassType } from '../util/clazz';
import {ECEventProcessor} from '../util/ECEventProcessor';
import {
    Payload, ECElement, RendererType, ECActionEvent,
    ActionHandler, ActionInfo, OptionPreprocessor, PostUpdater,
    LoadingEffect, LoadingEffectCreator, StageHandlerInternal,
    StageHandlerOverallReset, StageHandler,
    ViewRootGroup, DimensionDefinitionLoose, ECEventData, ThemeOption,
    ECBasicOption,
    ECUnitOption,
    ZRColor,
    ComponentMainType,
    ComponentSubType,
    ColorString,
    SelectChangedEvent,
    ScaleDataValue,
    ZRElementEventName,
    ECElementEvent,
    AnimationOption,
<<<<<<< HEAD
    CoordinateSystemDataLayout,
    NullUndefined,
    CoordinateSystemDataCoord,
=======
>>>>>>> 97f54eb2
} from '../util/types';
import Displayable from 'zrender/src/graphic/Displayable';
import { seriesSymbolTask, dataSymbolTask } from '../visual/symbol';
import { getVisualFromData, getItemVisualFromData } from '../visual/helper';
import { deprecateLog, deprecateReplaceLog, error, warn } from '../util/log';
import { handleLegacySelectEvents } from '../legacy/dataSelectAction';

import { registerExternalTransform } from '../data/helper/transform';
import { createLocaleObject, SYSTEM_LANG, LocaleOption } from './locale';

import type {EChartsOption} from '../export/option';
import { findEventDispatcher } from '../util/event';
import decal from '../visual/decal';
import CanvasPainter from 'zrender/src/canvas/Painter';
import SVGPainter from 'zrender/src/svg/Painter';
import lifecycle, {
    LifecycleEvents,
    UpdateLifecycleTransitionItem,
    UpdateLifecycleParams,
    UpdateLifecycleTransitionOpt
} from './lifecycle';
import { platformApi, setPlatformAPI } from 'zrender/src/core/platform';
import { getImpl } from './impl';
import type geoSourceManager from '../coord/geo/geoSourceManager';
import { ExtendedElement } from './ExtendedElement';
import {
    registerCustomSeries as registerCustom
} from '../chart/custom/customSeriesRegister';

declare let global: any;

type ModelFinder = modelUtil.ModelFinder;

export const version = '5.6.0';

export const dependencies = {
    zrender: '5.6.1'
};

const TEST_FRAME_REMAIN_TIME = 1;

const PRIORITY_PROCESSOR_SERIES_FILTER = 800;
// Some data processors depends on the stack result dimension (to calculate data extent).
// So data stack stage should be in front of data processing stage.
const PRIORITY_PROCESSOR_DATASTACK = 900;
// "Data filter" will block the stream, so it should be
// put at the beginning of data processing.
const PRIORITY_PROCESSOR_FILTER = 1000;
const PRIORITY_PROCESSOR_DEFAULT = 2000;
const PRIORITY_PROCESSOR_STATISTIC = 5000;

const PRIORITY_VISUAL_LAYOUT = 1000;
const PRIORITY_VISUAL_PROGRESSIVE_LAYOUT = 1100;
const PRIORITY_VISUAL_GLOBAL = 2000;
const PRIORITY_VISUAL_CHART = 3000;
const PRIORITY_VISUAL_COMPONENT = 4000;
// Visual property in data. Greater than `PRIORITY_VISUAL_COMPONENT` to enable to
// overwrite the viusal result of component (like `visualMap`)
// using data item specific setting (like itemStyle.xxx on data item)
const PRIORITY_VISUAL_CHART_DATA_CUSTOM = 4500;
// Greater than `PRIORITY_VISUAL_CHART_DATA_CUSTOM` to enable to layout based on
// visual result like `symbolSize`.
const PRIORITY_VISUAL_POST_CHART_LAYOUT = 4600;
const PRIORITY_VISUAL_BRUSH = 5000;
const PRIORITY_VISUAL_ARIA = 6000;
const PRIORITY_VISUAL_DECAL = 7000;

export const PRIORITY = {
    PROCESSOR: {
        FILTER: PRIORITY_PROCESSOR_FILTER,
        SERIES_FILTER: PRIORITY_PROCESSOR_SERIES_FILTER,
        STATISTIC: PRIORITY_PROCESSOR_STATISTIC
    },
    VISUAL: {
        LAYOUT: PRIORITY_VISUAL_LAYOUT,
        PROGRESSIVE_LAYOUT: PRIORITY_VISUAL_PROGRESSIVE_LAYOUT,
        GLOBAL: PRIORITY_VISUAL_GLOBAL,
        CHART: PRIORITY_VISUAL_CHART,
        POST_CHART_LAYOUT: PRIORITY_VISUAL_POST_CHART_LAYOUT,
        COMPONENT: PRIORITY_VISUAL_COMPONENT,
        BRUSH: PRIORITY_VISUAL_BRUSH,
        CHART_ITEM: PRIORITY_VISUAL_CHART_DATA_CUSTOM,
        ARIA: PRIORITY_VISUAL_ARIA,
        DECAL: PRIORITY_VISUAL_DECAL
    }
};

// Main process have three entries: `setOption`, `dispatchAction` and `resize`,
// where they must not be invoked nestedly, except the only case: invoke
// dispatchAction with updateMethod "none" in main process.
// This flag is used to carry out this rule.
// All events will be triggered out side main process (i.e. when !this[IN_MAIN_PROCESS]).
const IN_MAIN_PROCESS_KEY = '__flagInMainProcess' as const;
const PENDING_UPDATE = '__pendingUpdate' as const;
const STATUS_NEEDS_UPDATE_KEY = '__needsUpdateStatus' as const;
const ACTION_REG = /^[a-zA-Z0-9_]+$/;

const CONNECT_STATUS_KEY = '__connectUpdateStatus' as const;
const CONNECT_STATUS_PENDING = 0 as const;
const CONNECT_STATUS_UPDATING = 1 as const;
const CONNECT_STATUS_UPDATED = 2 as const;
type ConnectStatus =
    typeof CONNECT_STATUS_PENDING
    | typeof CONNECT_STATUS_UPDATING
    | typeof CONNECT_STATUS_UPDATED;

export type SetOptionTransitionOpt = UpdateLifecycleTransitionOpt;
export type SetOptionTransitionOptItem = UpdateLifecycleTransitionItem;

export interface SetOptionOpts {
    notMerge?: boolean;
    lazyUpdate?: boolean;
    silent?: boolean;
    // Rule: only `id` mapped will be merged,
    // other components of the certain `mainType` will be removed.
    replaceMerge?: GlobalModelSetOptionOpts['replaceMerge'];
    transition?: SetOptionTransitionOpt
};

export interface ResizeOpts {
    width?: number | 'auto', // Can be 'auto' (the same as null/undefined)
    height?: number | 'auto', // Can be 'auto' (the same as null/undefined)
    animation?: AnimationOption
    silent?: boolean // by default false.
};

export interface SetThemeOpts {
    silent?: boolean;
}

interface PostIniter {
    (chart: EChartsType): void
}

type EventMethodName = 'on' | 'off';
function createRegisterEventWithLowercaseECharts(method: EventMethodName) {
    return function (this: ECharts, ...args: any): ECharts {
        if (this.isDisposed()) {
            disposedWarning(this.id);
            return;
        }
        return toLowercaseNameAndCallEventful<ECharts>(this, method, args);
    };
}
function createRegisterEventWithLowercaseMessageCenter(method: EventMethodName) {
    return function (this: MessageCenter, ...args: any): MessageCenter {
        return toLowercaseNameAndCallEventful<MessageCenter>(this, method, args);
    };
}
function toLowercaseNameAndCallEventful<T>(host: T, method: EventMethodName, args: any): T {
    // `args[0]` is event name. Event name is all lowercase.
    args[0] = args[0] && args[0].toLowerCase();
    return Eventful.prototype[method].apply(host, args) as any;
}


class MessageCenter extends Eventful {}
const messageCenterProto = MessageCenter.prototype;
messageCenterProto.on = createRegisterEventWithLowercaseMessageCenter('on');
messageCenterProto.off = createRegisterEventWithLowercaseMessageCenter('off');

// ---------------------------------------
// Internal method names for class ECharts
// ---------------------------------------
let prepare: (ecIns: ECharts) => void;
let prepareView: (ecIns: ECharts, isComponent: boolean) => void;
let updateDirectly: (
    ecIns: ECharts, method: string, payload: Payload, mainType: ComponentMainType, subType?: ComponentSubType
) => void;
type UpdateMethod = (this: ECharts, payload?: Payload, renderParams?: UpdateLifecycleParams) => void;
let updateMethods: {
    prepareAndUpdate: UpdateMethod,
    update: UpdateMethod,
    updateTransform: UpdateMethod,
    updateView: UpdateMethod,
    updateVisual: UpdateMethod,
    updateLayout: UpdateMethod
};
let doConvertPixel: {
    (
        ecIns: ECharts,
        methodName: 'convertFromPixel',
        finder: ModelFinder,
        value: number | number[],
        opt: unknown
    ): number | number[];
    (
        ecIns: ECharts,
        methodName: 'convertToPixel',
        finder: ModelFinder,
        value: CoordinateSystemDataCoord,
        opt: unknown
    ): number | number[];
    (
        ecIns: ECharts,
        methodName: 'convertToLayout',
        finder: ModelFinder,
        value: CoordinateSystemDataCoord,
        opt: unknown
    ): CoordinateSystemDataLayout;
};
let updateStreamModes: (ecIns: ECharts, ecModel: GlobalModel) => void;
let doDispatchAction: (this: ECharts, payload: Payload, silent: boolean) => void;
let flushPendingActions: (this: ECharts, silent: boolean) => void;
let triggerUpdatedEvent: (this: ECharts, silent: boolean) => void;
let bindRenderedEvent: (zr: zrender.ZRenderType, ecIns: ECharts) => void;
let bindMouseEvent: (zr: zrender.ZRenderType, ecIns: ECharts) => void;
let render: (
    ecIns: ECharts, ecModel: GlobalModel, api: ExtensionAPI, payload: Payload, updateParams: UpdateLifecycleParams
) => void;
let renderComponents: (
    ecIns: ECharts, ecModel: GlobalModel, api: ExtensionAPI, payload: Payload,
    updateParams: UpdateLifecycleParams, dirtyList?: ComponentView[]
) => void;
let renderSeries: (
    ecIns: ECharts, ecModel: GlobalModel, api: ExtensionAPI, payload: Payload | 'remain',
    updateParams: UpdateLifecycleParams,
    dirtyMap?: {[uid: string]: any}
) => void;
let createExtensionAPI: (ecIns: ECharts) => ExtensionAPI;
let enableConnect: (ecIns: ECharts) => void;

let markStatusToUpdate: (ecIns: ECharts) => void;
let applyChangedStates: (ecIns: ECharts) => void;

type RenderedEventParam = { elapsedTime: number };
type ECEventDefinition = {
    [key in ZRElementEventName]: EventCallbackSingleParam<ECElementEvent>
} & {
    rendered: EventCallbackSingleParam<RenderedEventParam>
    finished: () => void | boolean
} & {
    // TODO: Use ECActionEvent
    [key: string]: (...args: unknown[]) => void | boolean
};
export type EChartsInitOpts = {
    locale?: string | LocaleOption,
    renderer?: RendererType,
    devicePixelRatio?: number,
    useDirtyRect?: boolean,
    useCoarsePointer?: boolean,
    pointerSize?: number,
    ssr?: boolean,
    width?: number | string,
    height?: number | string
};
class ECharts extends Eventful<ECEventDefinition> {

    /**
     * @readonly
     */
    id: string;

    /**
     * Group id
     * @readonly
     */
    group: string;

    private _ssr: boolean;

    private _zr: zrender.ZRenderType;

    private _dom: HTMLElement;

    private _model: GlobalModel;

    private _throttledZrFlush: zrender.ZRenderType extends {flush: infer R} ? R : never;

    private _theme: ThemeOption;

    private _locale: LocaleOption;

    private _chartsViews: ChartView[] = [];

    private _chartsMap: {[viewId: string]: ChartView} = {};

    private _componentsViews: ComponentView[] = [];

    private _componentsMap: {[viewId: string]: ComponentView} = {};

    private _coordSysMgr: CoordinateSystemManager;

    private _api: ExtensionAPI;

    private _scheduler: Scheduler;

    private _messageCenter: MessageCenter;

    // Can't dispatch action during rendering procedure
    private _pendingActions: Payload[] = [];

    // We use never here so ECEventProcessor will not been exposed.
    // which may include many unexpected types won't be exposed in the types to developers.
    protected _$eventProcessor: never;

    private _disposed: boolean;

    private _loadingFX: LoadingEffect;


    private [PENDING_UPDATE]: {
        silent: boolean
        updateParams: UpdateLifecycleParams
    };
    private [IN_MAIN_PROCESS_KEY]: boolean;
    private [CONNECT_STATUS_KEY]: ConnectStatus;
    private [STATUS_NEEDS_UPDATE_KEY]: boolean;

    constructor(
        dom: HTMLElement,
        // Theme name or themeOption.
        theme?: string | ThemeOption,
        opts?: EChartsInitOpts
    ) {
        super(new ECEventProcessor());

        opts = opts || {};

        this._dom = dom;

        let defaultRenderer = 'canvas';
        let defaultCoarsePointer: 'auto' | boolean = 'auto';
        let defaultUseDirtyRect = false;

        if (__DEV__) {
            const root = (
                /* eslint-disable-next-line */
                env.hasGlobalWindow ? window : global
            ) as any;

            if (root) {
                defaultRenderer = retrieve2(root.__ECHARTS__DEFAULT__RENDERER__, defaultRenderer);
                defaultCoarsePointer = retrieve2(root.__ECHARTS__DEFAULT__COARSE_POINTER, defaultCoarsePointer);
                defaultUseDirtyRect = retrieve2(root.__ECHARTS__DEFAULT__USE_DIRTY_RECT__, defaultUseDirtyRect);
            }

        }

        if (opts.ssr) {
            zrender.registerSSRDataGetter(el => {
                const ecData = getECData(el);
                const dataIndex = ecData.dataIndex;
                if (dataIndex == null) {
                    return;
                }
                const hashMap = createHashMap();
                hashMap.set('series_index', ecData.seriesIndex);
                hashMap.set('data_index', dataIndex);
                ecData.ssrType && hashMap.set('ssr_type', ecData.ssrType);
                return hashMap;
            });
        }

        const zr = this._zr = zrender.init(dom, {
            renderer: opts.renderer || defaultRenderer,
            devicePixelRatio: opts.devicePixelRatio,
            width: opts.width,
            height: opts.height,
            ssr: opts.ssr,
            useDirtyRect: retrieve2(opts.useDirtyRect, defaultUseDirtyRect),
            useCoarsePointer: retrieve2(opts.useCoarsePointer, defaultCoarsePointer),
            pointerSize: opts.pointerSize
        });
        this._ssr = opts.ssr;

        // Expect 60 fps.
        this._throttledZrFlush = throttle(bind(zr.flush, zr), 17);

        this._updateTheme(theme);

        this._locale = createLocaleObject(opts.locale || SYSTEM_LANG);

        this._coordSysMgr = new CoordinateSystemManager();

        const api = this._api = createExtensionAPI(this);

        // Sort on demand
        function prioritySortFunc(a: StageHandlerInternal, b: StageHandlerInternal): number {
            return a.__prio - b.__prio;
        }
        timsort(visualFuncs, prioritySortFunc);
        timsort(dataProcessorFuncs, prioritySortFunc);

        this._scheduler = new Scheduler(this, api, dataProcessorFuncs, visualFuncs);

        this._messageCenter = new MessageCenter();

        // Init mouse events
        this._initEvents();

        // In case some people write `window.onresize = chart.resize`
        this.resize = bind(this.resize, this);

        zr.animation.on('frame', this._onframe, this);

        bindRenderedEvent(zr, this);

        bindMouseEvent(zr, this);

        // ECharts instance can be used as value.
        setAsPrimitive(this);
    }

    private _onframe(): void {
        if (this._disposed) {
            return;
        }

        applyChangedStates(this);

        const scheduler = this._scheduler;

        // Lazy update
        if (this[PENDING_UPDATE]) {
            const silent = (this[PENDING_UPDATE] as any).silent;

            this[IN_MAIN_PROCESS_KEY] = true;

            try {
                prepare(this);
                updateMethods.update.call(this, null, this[PENDING_UPDATE].updateParams);
            }
            catch (e) {
                this[IN_MAIN_PROCESS_KEY] = false;
                this[PENDING_UPDATE] = null;
                throw e;
            }

            // At present, in each frame, zrender performs:
            //   (1) animation step forward.
            //   (2) trigger('frame') (where this `_onframe` is called)
            //   (3) zrender flush (render).
            // If we do nothing here, since we use `setToFinal: true`, the step (3) above
            // will render the final state of the elements before the real animation started.
            this._zr.flush();

            this[IN_MAIN_PROCESS_KEY] = false;
            this[PENDING_UPDATE] = null;

            flushPendingActions.call(this, silent);
            triggerUpdatedEvent.call(this, silent);
        }
        // Avoid do both lazy update and progress in one frame.
        else if (scheduler.unfinished) {
            // Stream progress.
            let remainTime = TEST_FRAME_REMAIN_TIME;
            const ecModel = this._model;
            const api = this._api;
            scheduler.unfinished = false;
            do {
                const startTime = +new Date();

                scheduler.performSeriesTasks(ecModel);

                // Currently dataProcessorFuncs do not check threshold.
                scheduler.performDataProcessorTasks(ecModel);

                updateStreamModes(this, ecModel);

                // Do not update coordinate system here. Because that coord system update in
                // each frame is not a good user experience. So we follow the rule that
                // the extent of the coordinate system is determined in the first frame (the
                // frame is executed immediately after task reset.
                // this._coordSysMgr.update(ecModel, api);

                // console.log('--- ec frame visual ---', remainTime);
                scheduler.performVisualTasks(ecModel);

                renderSeries(this, this._model, api, 'remain', {});

                remainTime -= (+new Date() - startTime);
            }
            while (remainTime > 0 && scheduler.unfinished);

            // Call flush explicitly for trigger finished event.
            if (!scheduler.unfinished) {
                this._zr.flush();
            }
            // Else, zr flushing be ensue within the same frame,
            // because zr flushing is after onframe event.
        }
    }

    getDom(): HTMLElement {
        return this._dom;
    }

    getId(): string {
        return this.id;
    }

    getZr(): zrender.ZRenderType {
        return this._zr;
    }

    isSSR(): boolean {
        return this._ssr;
    }

    /**
     * Usage:
     * chart.setOption(option, notMerge, lazyUpdate);
     * chart.setOption(option, {
     *     notMerge: ...,
     *     lazyUpdate: ...,
     *     silent: ...
     * });
     *
     * @param opts opts or notMerge.
     * @param opts.notMerge Default `false`.
     * @param opts.lazyUpdate Default `false`. Useful when setOption frequently.
     * @param opts.silent Default `false`.
     * @param opts.replaceMerge Default undefined.
     */
    // Expose to user full option.
    setOption<Opt extends ECBasicOption>(option: Opt, notMerge?: boolean, lazyUpdate?: boolean): void;
    setOption<Opt extends ECBasicOption>(option: Opt, opts?: SetOptionOpts): void;
    /* eslint-disable-next-line */
    setOption<Opt extends ECBasicOption>(option: Opt, notMerge?: boolean | SetOptionOpts, lazyUpdate?: boolean): void {
        if (this[IN_MAIN_PROCESS_KEY]) {
            if (__DEV__) {
                error('`setOption` should not be called during main process.');
            }
            return;
        }

        if (this._disposed) {
            disposedWarning(this.id);
            return;
        }

        let silent;
        let replaceMerge;
        let transitionOpt: SetOptionTransitionOpt;
        if (isObject(notMerge)) {
            lazyUpdate = notMerge.lazyUpdate;
            silent = notMerge.silent;
            replaceMerge = notMerge.replaceMerge;
            transitionOpt = notMerge.transition;
            notMerge = notMerge.notMerge;
        }

        this[IN_MAIN_PROCESS_KEY] = true;

        if (!this._model || notMerge) {
            const optionManager = new OptionManager(this._api);
            const theme = this._theme;
            const ecModel = this._model = new GlobalModel();
            ecModel.scheduler = this._scheduler;
            ecModel.ssr = this._ssr;
            ecModel.init(null, null, null, theme, this._locale, optionManager);
        }

        this._model.setOption(option as ECBasicOption, { replaceMerge }, optionPreprocessorFuncs);

        const updateParams = {
            seriesTransition: transitionOpt,
            optionChanged: true
        } as UpdateLifecycleParams;

        if (lazyUpdate) {
            this[PENDING_UPDATE] = {
                silent: silent,
                updateParams: updateParams
            };
            this[IN_MAIN_PROCESS_KEY] = false;

            // `setOption(option, {lazyMode: true})` may be called when zrender has been slept.
            // It should wake it up to make sure zrender start to render at the next frame.
            this.getZr().wakeUp();
        }
        else {
            try {
                prepare(this);
                updateMethods.update.call(this, null, updateParams);
            }
            catch (e) {
                this[PENDING_UPDATE] = null;
                this[IN_MAIN_PROCESS_KEY] = false;

                throw e;
            }

            // Ensure zr refresh sychronously, and then pixel in canvas can be
            // fetched after `setOption`.
            if (!this._ssr) {
                // not use flush when using ssr mode.
                this._zr.flush();
            }

            this[PENDING_UPDATE] = null;
            this[IN_MAIN_PROCESS_KEY] = false;

            flushPendingActions.call(this, silent);
            triggerUpdatedEvent.call(this, silent);
        }
    }

    /**
     * Update theme with name or theme option and repaint the chart.
     * @param theme Theme name or theme option.
     * @param opts Optional settings
     */
    setTheme(theme: string | ThemeOption, opts?: SetThemeOpts): void {
        if (this[IN_MAIN_PROCESS_KEY]) {
            if (__DEV__) {
                error('`setTheme` should not be called during main process.');
            }
            return;
        }

        if (this._disposed) {
            disposedWarning(this.id);
            return;
        }

        const ecModel = this._model;
        if (!ecModel) {
            return;
        }

        let silent = opts && opts.silent;
        let updateParams = null as UpdateLifecycleParams;

        if (this[PENDING_UPDATE]) {
            if (silent == null) {
                silent = (this[PENDING_UPDATE] as any).silent;
            }
            updateParams = (this[PENDING_UPDATE] as any).updateParams;
            this[PENDING_UPDATE] = null;
        }

        this[IN_MAIN_PROCESS_KEY] = true;

        try {
            this._updateTheme(theme);
            ecModel.setTheme(this._theme);

            prepare(this);
            updateMethods.update.call(this, {type: 'setTheme'}, updateParams);
        }
        catch (e) {
            this[IN_MAIN_PROCESS_KEY] = false;
            throw e;
        }

        this[IN_MAIN_PROCESS_KEY] = false;

        flushPendingActions.call(this, silent);
        triggerUpdatedEvent.call(this, silent);
    }

    private _updateTheme(theme: string | ThemeOption): void {
        if (isString(theme)) {
            theme = themeStorage[theme] as object;
        }

        if (theme) {
            theme = clone(theme);
            theme && backwardCompat(theme as ECUnitOption, true);
            this._theme = theme;
        }
    }

    // We don't want developers to use getModel directly.
    private getModel(): GlobalModel {
        return this._model;
    }

    getOption(): ECBasicOption {
        return this._model && this._model.getOption() as ECBasicOption;
    }

    getWidth(): number {
        return this._zr.getWidth();
    }

    getHeight(): number {
        return this._zr.getHeight();
    }

    getDevicePixelRatio(): number {
        return (this._zr.painter as CanvasPainter).dpr
            /* eslint-disable-next-line */
            || (env.hasGlobalWindow && window.devicePixelRatio) || 1;
    }

    /**
     * Get canvas which has all thing rendered
     * @deprecated Use renderToCanvas instead.
     */
    getRenderedCanvas(opts?: any): HTMLCanvasElement {
        if (__DEV__) {
            deprecateReplaceLog('getRenderedCanvas', 'renderToCanvas');
        }
        return this.renderToCanvas(opts);
    }

    renderToCanvas(opts?: {
        backgroundColor?: ZRColor
        pixelRatio?: number
    }): HTMLCanvasElement {
        opts = opts || {};
        const painter = this._zr.painter;
        if (__DEV__) {
            if (painter.type !== 'canvas') {
                throw new Error('renderToCanvas can only be used in the canvas renderer.');
            }
        }
        return (painter as CanvasPainter).getRenderedCanvas({
            backgroundColor: (opts.backgroundColor || this._model.get('backgroundColor')) as ColorString,
            pixelRatio: opts.pixelRatio || this.getDevicePixelRatio()
        });
    }

    renderToSVGString(opts?: {
        useViewBox?: boolean
    }): string {
        opts = opts || {};
        const painter = this._zr.painter;
        if (__DEV__) {
            if (painter.type !== 'svg') {
                throw new Error('renderToSVGString can only be used in the svg renderer.');
            }
        }
        return (painter as SVGPainter).renderToString({
            useViewBox: opts.useViewBox
        });
    }

    /**
     * Get svg data url
     */
    getSvgDataURL(): string {
        const zr = this._zr;
        const list = zr.storage.getDisplayList();
        // Stop animations
        each(list, function (el: Element) {
            el.stopAnimation(null, true);
        });

        return (zr.painter as SVGPainter).toDataURL();
    }

    getDataURL(opts?: {
        // file type 'png' by default
        type?: 'png' | 'jpeg' | 'svg',
        pixelRatio?: number,
        backgroundColor?: ZRColor,
        // component type array
        excludeComponents?: ComponentMainType[]
    }): string {
        if (this._disposed) {
            disposedWarning(this.id);
            return;
        }

        opts = opts || {};
        const excludeComponents = opts.excludeComponents;
        const ecModel = this._model;
        const excludesComponentViews: ComponentView[] = [];
        const self = this;

        each(excludeComponents, function (componentType) {
            ecModel.eachComponent({
                mainType: componentType
            }, function (component) {
                const view = self._componentsMap[component.__viewId];
                if (!view.group.ignore) {
                    excludesComponentViews.push(view);
                    view.group.ignore = true;
                }
            });
        });

        const url = this._zr.painter.getType() === 'svg'
            ? this.getSvgDataURL()
            : this.renderToCanvas(opts).toDataURL(
                'image/' + (opts && opts.type || 'png')
            );

        each(excludesComponentViews, function (view) {
            view.group.ignore = false;
        });

        return url;
    }

    getConnectedDataURL(opts?: {
        // file type 'png' by default
        type?: 'png' | 'jpeg' | 'svg',
        pixelRatio?: number,
        backgroundColor?: ZRColor,
        connectedBackgroundColor?: ZRColor
        excludeComponents?: string[]
    }): string {
        if (this._disposed) {
            disposedWarning(this.id);
            return;
        }

        const isSvg = opts.type === 'svg';
        const groupId = this.group;
        const mathMin = Math.min;
        const mathMax = Math.max;
        const MAX_NUMBER = Infinity;
        if (connectedGroups[groupId]) {
            let left = MAX_NUMBER;
            let top = MAX_NUMBER;
            let right = -MAX_NUMBER;
            let bottom = -MAX_NUMBER;
            const canvasList: {dom: HTMLCanvasElement | string, left: number, top: number}[] = [];
            const dpr = (opts && opts.pixelRatio) || this.getDevicePixelRatio();

            each(instances, function (chart, id) {
                if (chart.group === groupId) {
                    const canvas = isSvg
                        ? (chart.getZr().painter as SVGPainter).getSvgDom().innerHTML
                        : chart.renderToCanvas(clone(opts));
                    const boundingRect = chart.getDom().getBoundingClientRect();
                    left = mathMin(boundingRect.left, left);
                    top = mathMin(boundingRect.top, top);
                    right = mathMax(boundingRect.right, right);
                    bottom = mathMax(boundingRect.bottom, bottom);
                    canvasList.push({
                        dom: canvas,
                        left: boundingRect.left,
                        top: boundingRect.top
                    });
                }
            });

            left *= dpr;
            top *= dpr;
            right *= dpr;
            bottom *= dpr;
            const width = right - left;
            const height = bottom - top;
            const targetCanvas = platformApi.createCanvas();
            const zr = zrender.init(targetCanvas, {
                renderer: isSvg ? 'svg' : 'canvas'
            });
            zr.resize({
                width: width,
                height: height
            });

            if (isSvg) {
                let content = '';
                each(canvasList, function (item) {
                    const x = item.left - left;
                    const y = item.top - top;
                    content += '<g transform="translate(' + x + ','
                        + y + ')">' + item.dom + '</g>';
                });
                (zr.painter as SVGPainter).getSvgRoot().innerHTML = content;

                if (opts.connectedBackgroundColor) {
                    (zr.painter as SVGPainter).setBackgroundColor(opts.connectedBackgroundColor as string);
                }

                zr.refreshImmediately();
                return (zr.painter as SVGPainter).toDataURL();
            }
            else {
                // Background between the charts
                if (opts.connectedBackgroundColor) {
                    zr.add(new graphic.Rect({
                        shape: {
                            x: 0,
                            y: 0,
                            width: width,
                            height: height
                        },
                        style: {
                            fill: opts.connectedBackgroundColor
                        }
                    }));
                }

                each(canvasList, function (item) {
                    const img = new graphic.Image({
                        style: {
                            x: item.left * dpr - left,
                            y: item.top * dpr - top,
                            image: item.dom
                        }
                    });
                    zr.add(img);
                });
                zr.refreshImmediately();

                return targetCanvas.toDataURL('image/' + (opts && opts.type || 'png'));
            }
        }
        else {
            return this.getDataURL(opts);
        }
    }

    /**
     * Convert from logical coordinate system to pixel coordinate system.
     * See CoordinateSystem#convertToPixel.
     *
     * TODO / PENDING:
     *  currently `convertToPixel` `convertFromPixel` `convertToLayout` may not be suitable
     *  for some extremely performance-sensitive scenarios (such as, handling massive amounts of data),
     *  since it performce "find component" every time.
     *  And it is not friendly to the nuances between different coordinate systems.
     *  @see https://github.com/apache/echarts/issues/20985 for details
     *
     * @see CoordinateSystem['dataToPoint'] for parameters and return.
     * @see CoordinateSystemDataCoord
     */
    convertToPixel(finder: ModelFinder, value: ScaleDataValue): number;
    convertToPixel(finder: ModelFinder, value: ScaleDataValue[]): number[];
    convertToPixel(
        finder: ModelFinder, value: ScaleDataValue | ScaleDataValue[]
    ): number | number[];
    // The above are signatures from before v6, thus they should be preserved for backward compat.
    convertToPixel(
        finder: ModelFinder, value: (ScaleDataValue | ScaleDataValue[] | NullUndefined)[]
    ): number | number[];
    convertToPixel(
        finder: ModelFinder,
        value: (ScaleDataValue | NullUndefined) | (ScaleDataValue | ScaleDataValue[] | NullUndefined)[],
        opt?: unknown
    ): number | number[] {
        return doConvertPixel(this, 'convertToPixel', finder, value, opt);
    }

    /**
     * Convert from logical coordinate system to pixel coordinate system.
     * See CoordinateSystem#convertToPixel.
     *
     * @see CoordinateSystem['dataToLayout'] for parameters and return.
     * @see CoordinateSystemDataCoord
     */
    convertToLayout(
        finder: ModelFinder,
        value: (ScaleDataValue | NullUndefined) | (ScaleDataValue | ScaleDataValue[] | NullUndefined)[],
        opt?: unknown
    ): CoordinateSystemDataLayout {
        return doConvertPixel(this, 'convertToLayout', finder, value, opt);
    }

    /**
     * Convert from pixel coordinate system to logical coordinate system.
     * See CoordinateSystem#convertFromPixel.
     *
     * @see CoordinateSystem['pointToData'] for parameters and return.
     */
    convertFromPixel(finder: ModelFinder, value: number): number;
    convertFromPixel(finder: ModelFinder, value: number[]): number[];
    convertFromPixel(finder: ModelFinder, value: number | number[]): number | number[];
    // The above are signatures from before v6, thus they should be preserved for backward compat.
    convertFromPixel(finder: ModelFinder, value: number | number[], opt?: unknown): number | number[] {
        return doConvertPixel(this, 'convertFromPixel', finder, value, opt);
    }

    /**
     * Is the specified coordinate systems or components contain the given pixel point.
     * @param {Array|number} value
     * @return {boolean} result
     */
    containPixel(finder: ModelFinder, value: number[]): boolean {
        if (this._disposed) {
            disposedWarning(this.id);
            return;
        }

        const ecModel = this._model;
        let result: boolean;

        const findResult = modelUtil.parseFinder(ecModel, finder);

        each(findResult, function (models, key) {
            key.indexOf('Models') >= 0 && each(models as ComponentModel[], function (model) {
                const coordSys = (model as CoordinateSystemHostModel).coordinateSystem;
                if (coordSys && coordSys.containPoint) {
                    result = result || !!coordSys.containPoint(value);
                }
                else if (key === 'seriesModels') {
                    const view = this._chartsMap[model.__viewId];
                    if (view && view.containPoint) {
                        result = result || view.containPoint(value, model as SeriesModel);
                    }
                    else {
                        if (__DEV__) {
                            warn(key + ': ' + (view
                                ? 'The found component do not support containPoint.'
                                : 'No view mapping to the found component.'
                            ));
                        }
                    }
                }
                else {
                    if (__DEV__) {
                        warn(key + ': containPoint is not supported');
                    }
                }
            }, this);
        }, this);

        return !!result;
    }

    /**
     * Get visual from series or data.
     * @param finder
     *        If string, e.g., 'series', means {seriesIndex: 0}.
     *        If Object, could contain some of these properties below:
     *        {
     *            seriesIndex / seriesId / seriesName,
     *            dataIndex / dataIndexInside
     *        }
     *        If dataIndex is not specified, series visual will be fetched,
     *        but not data item visual.
     *        If all of seriesIndex, seriesId, seriesName are not specified,
     *        visual will be fetched from first series.
     * @param visualType 'color', 'symbol', 'symbolSize'
     */
    getVisual(finder: ModelFinder, visualType: string) {
        const ecModel = this._model;

        const parsedFinder = modelUtil.parseFinder(ecModel, finder, {
            defaultMainType: 'series'
        }) as modelUtil.ParsedModelFinderKnown;

        const seriesModel = parsedFinder.seriesModel;

        if (__DEV__) {
            if (!seriesModel) {
                warn('There is no specified series model');
            }
        }

        const data = seriesModel.getData();

        const dataIndexInside = parsedFinder.hasOwnProperty('dataIndexInside')
            ? parsedFinder.dataIndexInside
            : parsedFinder.hasOwnProperty('dataIndex')
            ? data.indexOfRawIndex(parsedFinder.dataIndex)
            : null;

        return dataIndexInside != null
            ? getItemVisualFromData(data, dataIndexInside, visualType)
            : getVisualFromData(data, visualType);
    }

    /**
     * Get view of corresponding component model
     */
    private getViewOfComponentModel(componentModel: ComponentModel): ComponentView {
        return this._componentsMap[componentModel.__viewId];
    }

    /**
     * Get view of corresponding series model
     */
    private getViewOfSeriesModel(seriesModel: SeriesModel): ChartView {
        return this._chartsMap[seriesModel.__viewId];
    }


    private _initEvents(): void {
        each(MOUSE_EVENT_NAMES, (eveName) => {
            const handler = (e: ElementEvent) => {
                const ecModel = this.getModel();
                const el = e.target;
                let params: ECElementEvent;
                const isGlobalOut = eveName === 'globalout';
                // no e.target when 'globalout'.
                if (isGlobalOut) {
                    params = {} as ECElementEvent;
                }
                else {
                    el && findEventDispatcher(el, (parent) => {
                        const ecData = getECData(parent);
                        if (ecData && ecData.dataIndex != null) {
                            const dataModel = ecData.dataModel || ecModel.getSeriesByIndex(ecData.seriesIndex);
                            params = (
                                dataModel && dataModel.getDataParams(ecData.dataIndex, ecData.dataType, el) || {}
                            ) as ECElementEvent;
                            return true;
                        }
                        // If element has custom eventData of components
                        else if (ecData.eventData) {
                            params = extend({}, ecData.eventData) as ECElementEvent;
                            return true;
                        }
                    }, true);
                }

                // Contract: if params prepared in mouse event,
                // these properties must be specified:
                // {
                //    componentType: string (component main type)
                //    componentIndex: number
                // }
                // Otherwise event query can not work.

                if (params) {
                    let componentType = params.componentType;
                    let componentIndex = params.componentIndex;
                    // Special handling for historic reason: when trigger by
                    // markLine/markPoint/markArea, the componentType is
                    // 'markLine'/'markPoint'/'markArea', but we should better
                    // enable them to be queried by seriesIndex, since their
                    // option is set in each series.
                    if (componentType === 'markLine'
                        || componentType === 'markPoint'
                        || componentType === 'markArea'
                    ) {
                        componentType = 'series';
                        componentIndex = params.seriesIndex;
                    }
                    const model = componentType && componentIndex != null
                        && ecModel.getComponent(componentType, componentIndex);
                    const view = model && this[
                        model.mainType === 'series' ? '_chartsMap' : '_componentsMap'
                    ][model.__viewId];

                    if (__DEV__) {
                        // `event.componentType` and `event[componentTpype + 'Index']` must not
                        // be missed, otherwise there is no way to distinguish source component.
                        // See `dataFormat.getDataParams`.
                        if (!isGlobalOut && !(model && view)) {
                            warn('model or view can not be found by params');
                        }
                    }

                    params.event = e;
                    params.type = eveName;

                    (this._$eventProcessor as ECEventProcessor).eventInfo = {
                        targetEl: el,
                        packedEvent: params,
                        model: model,
                        view: view
                    };

                    this.trigger(eveName, params);
                }
            };
            // Consider that some component (like tooltip, brush, ...)
            // register zr event handler, but user event handler might
            // do anything, such as call `setOption` or `dispatchAction`,
            // which probably update any of the content and probably
            // cause problem if it is called previous other inner handlers.
            (handler as any).zrEventfulCallAtLast = true;
            this._zr.on(eveName, handler, this);
        });

        const messageCenter = this._messageCenter;
        each(publicEventTypeMap, (_, eventType) => {
            messageCenter.on(eventType, event => {
                this.trigger(eventType, event);
            });
        });

        handleLegacySelectEvents(messageCenter, this, this._api);
    }

    isDisposed(): boolean {
        return this._disposed;
    }

    clear(): void {
        if (this._disposed) {
            disposedWarning(this.id);
            return;
        }
        this.setOption({ series: [] } as EChartsOption, true);
    }

    dispose(): void {
        if (this._disposed) {
            disposedWarning(this.id);
            return;
        }
        this._disposed = true;

        const dom = this.getDom();
        if (dom) {
            modelUtil.setAttribute(this.getDom(), DOM_ATTRIBUTE_KEY, '');
        }

        const chart = this;
        const api = chart._api;
        const ecModel = chart._model;

        each(chart._componentsViews, function (component) {
            component.dispose(ecModel, api);
        });
        each(chart._chartsViews, function (chart) {
            chart.dispose(ecModel, api);
        });

        // Dispose after all views disposed
        chart._zr.dispose();

        // Set properties to null.
        // To reduce the memory cost in case the top code still holds this instance unexpectedly.
        chart._dom =
        chart._model =
        chart._chartsMap =
        chart._componentsMap =
        chart._chartsViews =
        chart._componentsViews =
        chart._scheduler =
        chart._api =
        chart._zr =
        chart._throttledZrFlush =
        chart._theme =
        chart._coordSysMgr =
        chart._messageCenter = null;

        delete instances[chart.id];
    }

    /**
     * Resize the chart
     */
    resize(opts?: ResizeOpts): void {
        if (this[IN_MAIN_PROCESS_KEY]) {
            if (__DEV__) {
                error('`resize` should not be called during main process.');
            }
            return;
        }

        if (this._disposed) {
            disposedWarning(this.id);
            return;
        }

        this._zr.resize(opts);

        const ecModel = this._model;

        // Resize loading effect
        this._loadingFX && this._loadingFX.resize();

        if (!ecModel) {
            return;
        }

        let needPrepare = ecModel.resetOption('media');

        let silent = opts && opts.silent;

        // There is some real cases that:
        // chart.setOption(option, { lazyUpdate: true });
        // chart.resize();
        if (this[PENDING_UPDATE]) {
            if (silent == null) {
                silent = (this[PENDING_UPDATE] as any).silent;
            }
            needPrepare = true;
            this[PENDING_UPDATE] = null;
        }

        this[IN_MAIN_PROCESS_KEY] = true;

        try {
            needPrepare && prepare(this);
            updateMethods.update.call(this, {
                type: 'resize',
                animation: extend({
                    // Disable animation
                    duration: 0
                }, opts && opts.animation)
            });
        }
        catch (e) {
            this[IN_MAIN_PROCESS_KEY] = false;
            throw e;
        }

        this[IN_MAIN_PROCESS_KEY] = false;

        flushPendingActions.call(this, silent);

        triggerUpdatedEvent.call(this, silent);
    }

    /**
     * Show loading effect
     * @param name 'default' by default
     * @param cfg cfg of registered loading effect
     */
    showLoading(cfg?: object): void;
    showLoading(name?: string, cfg?: object): void;
    showLoading(name?: string | object, cfg?: object): void {
        if (this._disposed) {
            disposedWarning(this.id);
            return;
        }

        if (isObject(name)) {
            cfg = name as object;
            name = '';
        }
        name = name || 'default';

        this.hideLoading();
        if (!loadingEffects[name]) {
            if (__DEV__) {
                warn('Loading effects ' + name + ' not exists.');
            }
            return;
        }
        const el = loadingEffects[name](this._api, cfg);
        const zr = this._zr;
        this._loadingFX = el;

        zr.add(el);
    }

    /**
     * Hide loading effect
     */
    hideLoading(): void {
        if (this._disposed) {
            disposedWarning(this.id);
            return;
        }

        this._loadingFX && this._zr.remove(this._loadingFX);
        this._loadingFX = null;
    }

    makeActionFromEvent(eventObj: ECActionEvent): Payload {
        const payload = extend({}, eventObj) as Payload;
        payload.type = connectionEventRevertMap[eventObj.type];
        return payload;
    }

    /**
     * @param opt If pass boolean, means opt.silent
     * @param opt.silent Default `false`. Whether trigger events.
     * @param opt.flush Default `undefined`.
     *        true: Flush immediately, and then pixel in canvas can be fetched
     *            immediately. Caution: it might affect performance.
     *        false: Not flush.
     *        undefined: Auto decide whether perform flush.
     */
    dispatchAction(
        payload: Payload,
        opt?: boolean | {
            silent?: boolean,
            flush?: boolean | undefined
        }
    ): void {
        if (this._disposed) {
            disposedWarning(this.id);
            return;
        }

        if (!isObject(opt)) {
            opt = {silent: !!opt};
        }

        if (!actions[payload.type]) {
            return;
        }

        // Avoid dispatch action before setOption. Especially in `connect`.
        if (!this._model) {
            return;
        }

        // May dispatchAction in rendering procedure
        if (this[IN_MAIN_PROCESS_KEY]) {
            this._pendingActions.push(payload);
            return;
        }

        const silent = opt.silent;
        doDispatchAction.call(this, payload, silent);

        const flush = opt.flush;
        if (flush) {
            this._zr.flush();
        }
        else if (flush !== false && env.browser.weChat) {
            // In WeChat embedded browser, `requestAnimationFrame` and `setInterval`
            // hang when sliding page (on touch event), which cause that zr does not
            // refresh until user interaction finished, which is not expected.
            // But `dispatchAction` may be called too frequently when pan on touch
            // screen, which impacts performance if do not throttle them.
            this._throttledZrFlush();
        }

        flushPendingActions.call(this, silent);

        triggerUpdatedEvent.call(this, silent);
    }

    updateLabelLayout() {
        lifecycle.trigger('series:layoutlabels', this._model, this._api, {
            // Not adding series labels.
            // TODO
            updatedSeries: []
        });
    }

    appendData(params: {
        seriesIndex: number,
        data: any
    }): void {
        if (this._disposed) {
            disposedWarning(this.id);
            return;
        }

        const seriesIndex = params.seriesIndex;
        const ecModel = this.getModel();
        const seriesModel = ecModel.getSeriesByIndex(seriesIndex) as SeriesModel;

        if (__DEV__) {
            assert(params.data && seriesModel);
        }

        seriesModel.appendData(params);

        // Note: `appendData` does not support that update extent of coordinate
        // system, util some scenario require that. In the expected usage of
        // `appendData`, the initial extent of coordinate system should better
        // be fixed by axis `min`/`max` setting or initial data, otherwise if
        // the extent changed while `appendData`, the location of the painted
        // graphic elements have to be changed, which make the usage of
        // `appendData` meaningless.

        this._scheduler.unfinished = true;

        this.getZr().wakeUp();
    }


    // A work around for no `internal` modifier in ts yet but
    // need to strictly hide private methods to JS users.
    private static internalField = (function () {

        prepare = function (ecIns: ECharts): void {
            const scheduler = ecIns._scheduler;

            scheduler.restorePipelines(ecIns._model);
            scheduler.prepareStageTasks();

            prepareView(ecIns, true);
            prepareView(ecIns, false);

            scheduler.plan();
        };

        /**
         * Prepare view instances of charts and components
         */
        prepareView = function (ecIns: ECharts, isComponent: boolean): void {
            const ecModel = ecIns._model;
            const scheduler = ecIns._scheduler;
            const viewList = isComponent ? ecIns._componentsViews : ecIns._chartsViews;
            const viewMap = isComponent ? ecIns._componentsMap : ecIns._chartsMap;
            const zr = ecIns._zr;
            const api = ecIns._api;

            for (let i = 0; i < viewList.length; i++) {
                viewList[i].__alive = false;
            }

            isComponent
                ? ecModel.eachComponent(function (componentType, model) {
                    componentType !== 'series' && doPrepare(model);
                })
                : ecModel.eachSeries(doPrepare);

            function doPrepare(model: ComponentModel): void {
                // By default view will be reused if possible for the case that `setOption` with "notMerge"
                // mode and need to enable transition animation. (Usually, when they have the same id, or
                // especially no id but have the same type & name & index. See the `model.id` generation
                // rule in `makeIdAndName` and `viewId` generation rule here).
                // But in `replaceMerge` mode, this feature should be able to disabled when it is clear that
                // the new model has nothing to do with the old model.
                const requireNewView = model.__requireNewView;
                // This command should not work twice.
                model.__requireNewView = false;
                // Consider: id same and type changed.
                const viewId = '_ec_' + model.id + '_' + model.type;
                let view = !requireNewView && viewMap[viewId];
                if (!view) {
                    const classType = parseClassType(model.type);
                    const Clazz = isComponent
                        ? (ComponentView as ComponentViewConstructor).getClass(classType.main, classType.sub)
                        : (
                            // FIXME:TS
                            // (ChartView as ChartViewConstructor).getClass('series', classType.sub)
                            // For backward compat, still support a chart type declared as only subType
                            // like "liquidfill", but recommend "series.liquidfill"
                            // But need a base class to make a type series.
                            (ChartView as ChartViewConstructor).getClass(classType.sub)
                        );

                    if (__DEV__) {
                        assert(Clazz, classType.sub + ' does not exist.');
                    }

                    view = new Clazz();
                    view.init(ecModel, api);
                    viewMap[viewId] = view;
                    viewList.push(view as any);
                    zr.add(view.group);
                }

                model.__viewId = view.__id = viewId;
                view.__alive = true;
                view.__model = model;
                view.group.__ecComponentInfo = {
                    mainType: model.mainType,
                    index: model.componentIndex
                };
                !isComponent && scheduler.prepareView(
                    view as ChartView, model as SeriesModel, ecModel, api
                );
            }

            for (let i = 0; i < viewList.length;) {
                const view = viewList[i];
                if (!view.__alive) {
                    !isComponent && (view as ChartView).renderTask.dispose();
                    zr.remove(view.group);
                    view.dispose(ecModel, api);
                    viewList.splice(i, 1);
                    if (viewMap[view.__id] === view) {
                        delete viewMap[view.__id];
                    }
                    view.__id = view.group.__ecComponentInfo = null;
                }
                else {
                    i++;
                }
            }
        };

        updateDirectly = function (
            ecIns: ECharts,
            method: string,
            payload: Payload,
            mainType: ComponentMainType,
            subType?: ComponentSubType
        ): void {
            const ecModel = ecIns._model;

            ecModel.setUpdatePayload(payload);

            // broadcast
            if (!mainType) {
                // FIXME
                // Chart will not be update directly here, except set dirty.
                // But there is no such scenario now.
                each([].concat(ecIns._componentsViews).concat(ecIns._chartsViews), callView);
                return;
            }

            const query: QueryConditionKindA['query'] = {};
            query[mainType + 'Id'] = payload[mainType + 'Id'] as any;
            query[mainType + 'Index'] = payload[mainType + 'Index'] as any;
            query[mainType + 'Name'] = payload[mainType + 'Name'] as any;

            const condition = {mainType: mainType, query: query} as QueryConditionKindA;
            subType && (condition.subType = subType); // subType may be '' by parseClassType;

            const excludeSeriesId = payload.excludeSeriesId;
            let excludeSeriesIdMap: HashMap<true, string>;
            if (excludeSeriesId != null) {
                excludeSeriesIdMap = createHashMap();
                each(modelUtil.normalizeToArray(excludeSeriesId), id => {
                    const modelId = modelUtil.convertOptionIdName(id, null);
                    if (modelId != null) {
                        excludeSeriesIdMap.set(modelId, true);
                    }
                });
            }

            // If dispatchAction before setOption, do nothing.
            ecModel && ecModel.eachComponent(condition, function (model) {
                const isExcluded = excludeSeriesIdMap && excludeSeriesIdMap.get(model.id) != null;
                if (isExcluded) {
                    return;
                };
                if (isHighDownPayload(payload)) {
                    if (model instanceof SeriesModel) {
                        if (
                            payload.type === HIGHLIGHT_ACTION_TYPE
                            && !payload.notBlur && !model.get(['emphasis', 'disabled'])
                        ) {
                            blurSeriesFromHighlightPayload(model, payload, ecIns._api);
                        }
                    }
                    else {
                        const { focusSelf, dispatchers } = findComponentHighDownDispatchers(
                            model.mainType, model.componentIndex, payload.name as string, ecIns._api
                        );
                        if (payload.type === HIGHLIGHT_ACTION_TYPE && focusSelf && !payload.notBlur) {
                            blurComponent(model.mainType, model.componentIndex, ecIns._api);
                        }
                        // PENDING:
                        // Whether to put this "enter emphasis" code in `ComponentView`,
                        // which will be the same as `ChartView` but might be not necessary
                        // and will be far from this logic.
                        if (dispatchers) {
                            each(dispatchers, dispatcher => {
                                payload.type === HIGHLIGHT_ACTION_TYPE
                                    ? enterEmphasis(dispatcher)
                                    : leaveEmphasis(dispatcher);
                            });
                        }
                    }
                }
                else if (isSelectChangePayload(payload)) {
                    // TODO geo
                    if (model instanceof SeriesModel) {
                        toggleSelectionFromPayload(model, payload, ecIns._api);
                        updateSeriesElementSelection(model);
                        markStatusToUpdate(ecIns);
                    }
                }
            }, ecIns);

            ecModel && ecModel.eachComponent(condition, function (model) {
                const isExcluded = excludeSeriesIdMap && excludeSeriesIdMap.get(model.id) != null;
                if (isExcluded) {
                    return;
                };
                callView(ecIns[
                    mainType === 'series' ? '_chartsMap' : '_componentsMap'
                ][model.__viewId]);
            }, ecIns);

            function callView(view: ComponentView | ChartView) {
                view && view.__alive && (view as any)[method] && (view as any)[method](
                    view.__model, ecModel, ecIns._api, payload
                );
            }
        };

        updateMethods = {

            prepareAndUpdate(this: ECharts, payload: Payload): void {
                prepare(this);
                updateMethods.update.call(this, payload, payload && {
                    // Needs to mark option changed if newOption is given.
                    // It's from MagicType.
                    // TODO If use a separate flag optionChanged in payload?
                    optionChanged: payload.newOption != null
                });
            },

            update(this: ECharts, payload: Payload, updateParams: UpdateLifecycleParams): void {
                const ecModel = this._model;
                const api = this._api;
                const zr = this._zr;
                const coordSysMgr = this._coordSysMgr;
                const scheduler = this._scheduler;

                // update before setOption
                if (!ecModel) {
                    return;
                }

                ecModel.setUpdatePayload(payload);

                scheduler.restoreData(ecModel, payload);

                scheduler.performSeriesTasks(ecModel);

                // TODO
                // Save total ecModel here for undo/redo (after restoring data and before processing data).
                // Undo (restoration of total ecModel) can be carried out in 'action' or outside API call.

                // Create new coordinate system each update
                // In LineView may save the old coordinate system and use it to get the original point.
                coordSysMgr.create(ecModel, api);

                scheduler.performDataProcessorTasks(ecModel, payload);

                // Current stream render is not supported in data process. So we can update
                // stream modes after data processing, where the filtered data is used to
                // determine whether to use progressive rendering.
                updateStreamModes(this, ecModel);

                // We update stream modes before coordinate system updated, then the modes info
                // can be fetched when coord sys updating (consider the barGrid extent fix). But
                // the drawback is the full coord info can not be fetched. Fortunately this full
                // coord is not required in stream mode updater currently.
                coordSysMgr.update(ecModel, api);

                clearColorPalette(ecModel);
                scheduler.performVisualTasks(ecModel, payload);

                render(this, ecModel, api, payload, updateParams);

                // Set background
                const backgroundColor = ecModel.get('backgroundColor') || 'transparent';
                const darkMode = ecModel.get('darkMode');

                zr.setBackgroundColor(backgroundColor);

                // Force set dark mode.
                if (darkMode != null && darkMode !== 'auto') {
                    zr.setDarkMode(darkMode);
                }

                lifecycle.trigger('afterupdate', ecModel, api);
            },

            updateTransform(this: ECharts, payload: Payload): void {
                const ecModel = this._model;
                const api = this._api;

                // update before setOption
                if (!ecModel) {
                    return;
                }

                ecModel.setUpdatePayload(payload);

                // ChartView.markUpdateMethod(payload, 'updateTransform');

                const componentDirtyList = [];
                ecModel.eachComponent((componentType, componentModel) => {
                    if (componentType === 'series') {
                        return;
                    }

                    const componentView = this.getViewOfComponentModel(componentModel);
                    if (componentView && componentView.__alive) {
                        if (componentView.updateTransform) {
                            const result = componentView.updateTransform(componentModel, ecModel, api, payload);
                            result && result.update && componentDirtyList.push(componentView);
                        }
                        else {
                            componentDirtyList.push(componentView);
                        }
                    }
                });

                const seriesDirtyMap = createHashMap();
                ecModel.eachSeries((seriesModel) => {
                    const chartView = this._chartsMap[seriesModel.__viewId];
                    if (chartView.updateTransform) {
                        const result = chartView.updateTransform(seriesModel, ecModel, api, payload);
                        result && result.update && seriesDirtyMap.set(seriesModel.uid, 1);
                    }
                    else {
                        seriesDirtyMap.set(seriesModel.uid, 1);
                    }
                });

                clearColorPalette(ecModel);
                // Keep pipe to the exist pipeline because it depends on the render task of the full pipeline.
                // this._scheduler.performVisualTasks(ecModel, payload, 'layout', true);
                this._scheduler.performVisualTasks(
                    ecModel, payload, {setDirty: true, dirtyMap: seriesDirtyMap}
                );

                // Currently, not call render of components. Geo render cost a lot.
                // renderComponents(ecIns, ecModel, api, payload, componentDirtyList);
                renderSeries(this, ecModel, api, payload, {}, seriesDirtyMap);

                lifecycle.trigger('afterupdate', ecModel, api);
            },

            updateView(this: ECharts, payload: Payload): void {
                const ecModel = this._model;

                // update before setOption
                if (!ecModel) {
                    return;
                }

                ecModel.setUpdatePayload(payload);

                ChartView.markUpdateMethod(payload, 'updateView');

                clearColorPalette(ecModel);

                // Keep pipe to the exist pipeline because it depends on the render task of the full pipeline.
                this._scheduler.performVisualTasks(ecModel, payload, {setDirty: true});

                render(this, ecModel, this._api, payload, {});

                lifecycle.trigger('afterupdate', ecModel, this._api);
            },

            updateVisual(this: ECharts, payload: Payload): void {
                // updateMethods.update.call(this, payload);

                const ecModel = this._model;

                // update before setOption
                if (!ecModel) {
                    return;
                }

                ecModel.setUpdatePayload(payload);

                // clear all visual
                ecModel.eachSeries(function (seriesModel) {
                    seriesModel.getData().clearAllVisual();
                });

                // Perform visual
                ChartView.markUpdateMethod(payload, 'updateVisual');

                clearColorPalette(ecModel);

                // Keep pipe to the exist pipeline because it depends on the render task of the full pipeline.
                this._scheduler.performVisualTasks(ecModel, payload, {visualType: 'visual', setDirty: true});

                ecModel.eachComponent((componentType, componentModel) => {  // TODO componentType may be series.
                    if (componentType !== 'series') {
                        const componentView = this.getViewOfComponentModel(componentModel);
                        componentView && componentView.__alive
                            && componentView.updateVisual(componentModel, ecModel, this._api, payload);
                    }
                });

                ecModel.eachSeries((seriesModel) => {
                    const chartView = this._chartsMap[seriesModel.__viewId];
                    chartView.updateVisual(seriesModel, ecModel, this._api, payload);
                });

                lifecycle.trigger('afterupdate', ecModel, this._api);
            },

            updateLayout(this: ECharts, payload: Payload): void {
                updateMethods.update.call(this, payload);
            }
        };

        function doConvertPixelImpl(
            ecIns: ECharts,
            methodName: 'convertFromPixel',
            finder: ModelFinder,
            value: number | number[],
            opt: unknown
        ): number | number[];
        function doConvertPixelImpl(
            ecIns: ECharts,
            methodName: 'convertToPixel',
            finder: ModelFinder,
            value: CoordinateSystemDataCoord,
            opt: unknown
        ): number | number[];
        function doConvertPixelImpl(
            ecIns: ECharts,
            methodName: 'convertToLayout',
            finder: ModelFinder,
            value: CoordinateSystemDataCoord,
            opt: unknown
        ): CoordinateSystemDataLayout;
        function doConvertPixelImpl(
            ecIns: ECharts,
            methodName: 'convertFromPixel' | 'convertToPixel' | 'convertToLayout',
            finder: ModelFinder,
            value: number | number[] | CoordinateSystemDataCoord,
            opt: unknown
        ) {
            if (ecIns._disposed) {
                disposedWarning(ecIns.id);
                return;
            }
            const ecModel = ecIns._model;
            const coordSysList = ecIns._coordSysMgr.getCoordinateSystems();
            let result;

            const parsedFinder = modelUtil.parseFinder(ecModel, finder);

            for (let i = 0; i < coordSysList.length; i++) {
                const coordSys = coordSysList[i];
                if (coordSys[methodName]
                    && (result = coordSys[methodName](ecModel, parsedFinder, value as any, opt)) != null
                ) {
                    return result;
                }
            }

            if (__DEV__) {
                warn(
                    'No coordinate system that supports ' + methodName + ' found by the given finder.'
                );
            }
        };
        doConvertPixel = doConvertPixelImpl;

        updateStreamModes = function (ecIns: ECharts, ecModel: GlobalModel): void {
            const chartsMap = ecIns._chartsMap;
            const scheduler = ecIns._scheduler;
            ecModel.eachSeries(function (seriesModel) {
                scheduler.updateStreamModes(seriesModel, chartsMap[seriesModel.__viewId]);
            });
        };

        doDispatchAction = function (this: ECharts, payload: Payload, silent: boolean): void {
            const ecModel = this.getModel();
            const payloadType = payload.type;
            const escapeConnect = payload.escapeConnect;
            const actionInfo = actions[payloadType];

            const cptTypeTmp = (actionInfo.update || 'update').split(':');
            const updateMethod = cptTypeTmp.pop();
            const cptType = cptTypeTmp[0] != null && parseClassType(cptTypeTmp[0]);

            this[IN_MAIN_PROCESS_KEY] = true;

            let payloads: Payload[] = [payload];
            let batched = false;
            // Batch action
            if (payload.batch) {
                batched = true;
                payloads = map<Payload['batch'][0], Payload, unknown>(payload.batch, function (item) {
                    item = defaults(extend({}, item), payload);
                    item.batch = null;
                    return item as Payload;
                });
            }

            const eventObjBatch: ECEventData[] = [];
            let eventObj: ECActionEvent;
            const actionResultBatch: ECActionEvent[] = [];
            const nonRefinedEventType = actionInfo.nonRefinedEventType;

            const isSelectChange = isSelectChangePayload(payload);
            const isHighDown = isHighDownPayload(payload);

            // Only leave blur once if there are multiple batches.
            if (isHighDown) {
                allLeaveBlur(this._api);
            }

            each(payloads, (batchItem) => {
                // Action can specify the event by return it.
                const actionResult = actionInfo.action(batchItem, ecModel, this._api) as ECActionEvent;
                if (actionInfo.refineEvent) {
                    actionResultBatch.push(actionResult);
                }
                else {
                    eventObj = actionResult;
                }
                eventObj = eventObj || extend({} as ECActionEvent, batchItem);
                eventObj.type = nonRefinedEventType;
                eventObjBatch.push(eventObj);

                // light update does not perform data process, layout and visual.
                if (isHighDown) {
                    const { queryOptionMap, mainTypeSpecified } = modelUtil.preParseFinder(payload as ModelFinder);
                    const componentMainType = mainTypeSpecified ? queryOptionMap.keys()[0] : 'series';
                    updateDirectly(this, updateMethod, batchItem as Payload, componentMainType);
                    markStatusToUpdate(this);
                }
                else if (isSelectChange) {
                    // At present `dispatchAction({ type: 'select', ... })` is not supported on components.
                    // geo still use 'geoselect'.
                    updateDirectly(this, updateMethod, batchItem as Payload, 'series');
                    markStatusToUpdate(this);
                }
                else if (cptType) {
                    updateDirectly(this, updateMethod, batchItem as Payload, cptType.main, cptType.sub);
                }
            });

            if (updateMethod !== 'none' && !isHighDown && !isSelectChange && !cptType) {
                try {
                    // Still dirty
                    if (this[PENDING_UPDATE]) {
                        prepare(this);
                        updateMethods.update.call(this, payload);
                        this[PENDING_UPDATE] = null;
                    }
                    else {
                        updateMethods[updateMethod as keyof typeof updateMethods].call(this, payload);
                    }
                }
                catch (e) {
                    this[IN_MAIN_PROCESS_KEY] = false;
                    throw e;
                }
            }

            // Follow the rule of action batch
            if (batched) {
                eventObj = {
                    type: nonRefinedEventType,
                    escapeConnect: escapeConnect,
                    batch: eventObjBatch
                };
            }
            else {
                eventObj = eventObjBatch[0] as ECActionEvent;
            }

            this[IN_MAIN_PROCESS_KEY] = false;

            if (!silent) {
                let refinedEvent: ECActionEvent;
                if (actionInfo.refineEvent) {
                    const {eventContent} = actionInfo.refineEvent(
                        actionResultBatch, payload, ecModel, this._api
                    );
                    assert(isObject(eventContent));
                    refinedEvent = defaults({type: actionInfo.refinedEventType}, eventContent);
                    refinedEvent.fromAction = payload.type;
                    refinedEvent.fromActionPayload = payload;
                    refinedEvent.escapeConnect = true;
                }

                const messageCenter = this._messageCenter;
                // - If `refineEvent` created a `refinedEvent`, `eventObj` (replicated from the original payload)
                //  is still needed to be triggered for the feature `connect`. But it will not be triggered to
                //  users in this case.
                // - If no `refineEvent` used, `eventObj` will be triggered for both `connect` and users.
                messageCenter.trigger(eventObj.type, eventObj);
                if (refinedEvent) {
                    messageCenter.trigger(refinedEvent.type, refinedEvent);
                }
            }
        };

        flushPendingActions = function (this: ECharts, silent: boolean): void {
            const pendingActions = this._pendingActions;
            while (pendingActions.length) {
                const payload = pendingActions.shift();
                doDispatchAction.call(this, payload, silent);
            }
        };

        triggerUpdatedEvent = function (this: ECharts, silent): void {
            !silent && this.trigger('updated');
        };

        /**
         * Event `rendered` is triggered when zr
         * rendered. It is useful for realtime
         * snapshot (reflect animation).
         *
         * Event `finished` is triggered when:
         * (1) zrender rendering finished.
         * (2) initial animation finished.
         * (3) progressive rendering finished.
         * (4) no pending action.
         * (5) no delayed setOption needs to be processed.
         */
        bindRenderedEvent = function (zr: zrender.ZRenderType, ecIns: ECharts): void {
            zr.on('rendered', function (params: RenderedEventParam) {

                ecIns.trigger('rendered', params);

                // The `finished` event should not be triggered repeatedly,
                // so it should only be triggered when rendering indeed happens
                // in zrender. (Consider the case that dipatchAction is keep
                // triggering when mouse move).
                if (
                    // Although zr is dirty if initial animation is not finished
                    // and this checking is called on frame, we also check
                    // animation finished for robustness.
                    zr.animation.isFinished()
                    && !ecIns[PENDING_UPDATE]
                    && !ecIns._scheduler.unfinished
                    && !ecIns._pendingActions.length
                ) {
                    ecIns.trigger('finished');
                }
            });
        };

        bindMouseEvent = function (zr: zrender.ZRenderType, ecIns: ECharts): void {
            zr.on('mouseover', function (e) {
                const el = e.target;
                const dispatcher = findEventDispatcher(el, isHighDownDispatcher);
                if (dispatcher) {
                    handleGlobalMouseOverForHighDown(dispatcher, e, ecIns._api);
                    markStatusToUpdate(ecIns);
                }
            }).on('mouseout', function (e) {
                const el = e.target;
                const dispatcher = findEventDispatcher(el, isHighDownDispatcher);
                if (dispatcher) {
                    handleGlobalMouseOutForHighDown(dispatcher, e, ecIns._api);
                    markStatusToUpdate(ecIns);
                }
            }).on('click', function (e) {
                const el = e.target;
                const dispatcher = findEventDispatcher(
                    el, (target) => getECData(target).dataIndex != null, true
                );
                if (dispatcher) {
                    const actionType = (dispatcher as ECElement).selected ? 'unselect' : 'select';
                    const ecData = getECData(dispatcher);
                    ecIns._api.dispatchAction({
                        type: actionType,
                        dataType: ecData.dataType,
                        dataIndexInside: ecData.dataIndex,
                        seriesIndex: ecData.seriesIndex,
                        isFromClick: true
                    });
                }
            });
        };

        function clearColorPalette(ecModel: GlobalModel): void {
            ecModel.clearColorPalette();
            ecModel.eachSeries(function (seriesModel) {
                seriesModel.clearColorPalette();
            });
        };

        // Allocate zlevels for series and components
        function allocateZlevels(ecModel: GlobalModel) {
            interface ZLevelItem {
                z: number,
                zlevel: number,
                idx: number,
                type: string,
                key: string
            };
            const componentZLevels: ZLevelItem[] = [];
            const seriesZLevels: ZLevelItem[] = [];
            let hasSeparateZLevel = false;
            ecModel.eachComponent(function (componentType, componentModel) {
                const zlevel = componentModel.get('zlevel') || 0;
                const z = componentModel.get('z') || 0;
                const zlevelKey = componentModel.getZLevelKey();
                hasSeparateZLevel = hasSeparateZLevel || !!zlevelKey;
                (componentType === 'series' ? seriesZLevels : componentZLevels).push({
                    zlevel,
                    z,
                    idx: componentModel.componentIndex,
                    type: componentType,
                    key: zlevelKey
                });
            });

            if (hasSeparateZLevel) {
                // Series after component
                const zLevels: ZLevelItem[] = componentZLevels.concat(seriesZLevels);
                let lastSeriesZLevel: number;
                let lastSeriesKey: string;

                timsort(zLevels, (a, b) => {
                    if (a.zlevel === b.zlevel) {
                        return a.z - b.z;
                    }
                    return a.zlevel - b.zlevel;
                });
                each(zLevels, item => {
                    const componentModel = ecModel.getComponent(item.type, item.idx);
                    let zlevel = item.zlevel;
                    const key = item.key;
                    if (lastSeriesZLevel != null) {
                        zlevel = Math.max(lastSeriesZLevel, zlevel);
                    }
                    if (key) {
                        if (zlevel === lastSeriesZLevel && key !== lastSeriesKey) {
                            zlevel++;
                        }
                        lastSeriesKey = key;
                    }
                    else if (lastSeriesKey) {
                        if (zlevel === lastSeriesZLevel) {
                            zlevel++;
                        }
                        lastSeriesKey = '';
                    }
                    lastSeriesZLevel = zlevel;
                    componentModel.setZLevel(zlevel);
                });
            }
        }

        render = (
            ecIns: ECharts, ecModel: GlobalModel, api: ExtensionAPI, payload: Payload,
            updateParams: UpdateLifecycleParams
        ) => {
            allocateZlevels(ecModel);

            renderComponents(ecIns, ecModel, api, payload, updateParams);

            each(ecIns._chartsViews, function (chart: ChartView) {
                chart.__alive = false;
            });

            renderSeries(ecIns, ecModel, api, payload, updateParams);

            // Remove groups of unrendered charts
            each(ecIns._chartsViews, function (chart: ChartView) {
                if (!chart.__alive) {
                    chart.remove(ecModel, api);
                }
            });
        };

        renderComponents = (
            ecIns: ECharts, ecModel: GlobalModel, api: ExtensionAPI, payload: Payload,
            updateParams: UpdateLifecycleParams, dirtyList?: ComponentView[]
        ) => {
            each(dirtyList || ecIns._componentsViews, function (componentView: ComponentView) {
                const componentModel = componentView.__model;
                clearStates(componentModel, componentView);

                componentView.render(componentModel, ecModel, api, payload);

                updateZ(componentModel, componentView);

                updateStates(componentModel, componentView);
            });

        };

        /**
         * Render each chart and component
         */
        renderSeries = (
            ecIns: ECharts,
            ecModel: GlobalModel,
            api: ExtensionAPI,
            payload: Payload | 'remain',
            updateParams: UpdateLifecycleParams,
            dirtyMap?: {[uid: string]: any}
        ) => {
            // Render all charts
            const scheduler = ecIns._scheduler;

            updateParams = extend(updateParams || {}, {
                updatedSeries: ecModel.getSeries()
            });

            // TODO progressive?
            lifecycle.trigger('series:beforeupdate', ecModel, api, updateParams);

            let unfinished: boolean = false;
            ecModel.eachSeries(function (seriesModel) {
                const chartView = ecIns._chartsMap[seriesModel.__viewId];
                chartView.__alive = true;

                const renderTask = chartView.renderTask;
                scheduler.updatePayload(renderTask, payload);

                // TODO states on marker.
                clearStates(seriesModel, chartView);

                if (dirtyMap && dirtyMap.get(seriesModel.uid)) {
                    renderTask.dirty();
                }
                if (renderTask.perform(scheduler.getPerformArgs(renderTask))) {
                    unfinished = true;
                }

                chartView.group.silent = !!seriesModel.get('silent');
                // Should not call markRedraw on group, because it will disable zrender
                // incremental render (always render from the __startIndex each frame)
                // chartView.group.markRedraw();

                updateBlend(seriesModel, chartView);

                updateSeriesElementSelection(seriesModel);
            });

            scheduler.unfinished = unfinished || scheduler.unfinished;

            lifecycle.trigger('series:layoutlabels', ecModel, api, updateParams);

            // transition after label is layouted.
            lifecycle.trigger('series:transition', ecModel, api, updateParams);

            ecModel.eachSeries(function (seriesModel) {
                const chartView = ecIns._chartsMap[seriesModel.__viewId];
                // Update Z after labels updated. Before applying states.
                updateZ(seriesModel, chartView);

                // NOTE: Update states after label is updated.
                // label should be in normal status when layouting.
                updateStates(seriesModel, chartView);
            });

            // If use hover layer
            updateHoverLayerStatus(ecIns, ecModel);

            lifecycle.trigger('series:afterupdate', ecModel, api, updateParams);
        };

        markStatusToUpdate = function (ecIns: ECharts): void {
            ecIns[STATUS_NEEDS_UPDATE_KEY] = true;
            // Wake up zrender if it's sleep. Let it update states in the next frame.
            ecIns.getZr().wakeUp();
        };

        applyChangedStates = function (ecIns: ECharts): void {
            if (!ecIns[STATUS_NEEDS_UPDATE_KEY]) {
                return;
            }

            ecIns.getZr().storage.traverse(function (el: ECElement) {
                // Not applied on removed elements, it may still in fading.
                if (graphic.isElementRemoved(el)) {
                    return;
                }
                applyElementStates(el);
            });

            ecIns[STATUS_NEEDS_UPDATE_KEY] = false;
        };

        function applyElementStates(el: ECElement) {
            const newStates = [];

            const oldStates = el.currentStates;
            // Keep other states.
            for (let i = 0; i < oldStates.length; i++) {
                const stateName = oldStates[i];
                if (!(stateName === 'emphasis' || stateName === 'blur' || stateName === 'select')) {
                    newStates.push(stateName);
                }
            }

            // Only use states when it's exists.
            if (el.selected && el.states.select) {
                newStates.push('select');
            }
            if (el.hoverState === HOVER_STATE_EMPHASIS && el.states.emphasis) {
                newStates.push('emphasis');
            }
            else if (el.hoverState === HOVER_STATE_BLUR && el.states.blur) {
                newStates.push('blur');
            }
            el.useStates(newStates);
        }

        function updateHoverLayerStatus(ecIns: ECharts, ecModel: GlobalModel): void {
            const zr = ecIns._zr;
            const storage = zr.storage;
            let elCount = 0;

            storage.traverse(function (el) {
                if (!el.isGroup) {
                    elCount++;
                }
            });

            if (elCount > ecModel.get('hoverLayerThreshold') && !env.node && !env.worker) {
                ecModel.eachSeries(function (seriesModel) {
                    if (seriesModel.preventUsingHoverLayer) {
                        return;
                    }
                    const chartView = ecIns._chartsMap[seriesModel.__viewId];
                    if (chartView.__alive) {
                        chartView.eachRendered((el: ECElement) => {
                            if (el.states.emphasis) {
                                el.states.emphasis.hoverLayer = true;
                            }
                        });
                    }
                });
            }
        };

        /**
         * Update chart and blend.
         */
        function updateBlend(seriesModel: SeriesModel, chartView: ChartView): void {
            const blendMode = seriesModel.get('blendMode') || null;
            chartView.eachRendered((el: Displayable) => {
                // FIXME marker and other components
                if (!el.isGroup) {
                    // DON'T mark the element dirty. In case element is incremental and don't want to rerender.
                    el.style.blend = blendMode;
                }
            });
        };

        function updateZ(model: ComponentModel, view: ComponentView | ChartView): void {
            if (model.preventAutoZ) {
                return;
            }
            const z = model.get('z') || 0;
            const zlevel = model.get('zlevel') || 0;
            // Set z and zlevel
            view.eachRendered((el) => {
                doUpdateZ(el, z, zlevel, -Infinity, false);
                // Don't traverse the children because it has been traversed in _updateZ.
                return true;
            });
        };

        function doUpdateZ(
            el: Element,
            z: number,
            zlevel: number,
            maxZ2: number,
            ignoreModelZ: boolean
        ): number {
            // Group may also have textContent
            const label = el.getTextContent();
            const labelLine = el.getTextGuideLine();
            const isGroup = el.isGroup;

            if (isGroup) {
                // set z & zlevel of children elements of Group
                const children = (el as graphic.Group).childrenRef();
                for (let i = 0; i < children.length; i++) {
                    ignoreModelZ = ignoreModelZ || (el as ExtendedElement).ignoreModelZ;
                    maxZ2 = Math.max(
                        doUpdateZ(
                            children[i],
                            z,
                            zlevel,
                            maxZ2,
                            ignoreModelZ || (el as ExtendedElement).ignoreModelZ
                        ),
                        maxZ2
                    );
                }
            }
            else {
                if (ignoreModelZ || (el as ExtendedElement).ignoreModelZ) {
                    // This child element will not be set z and zlevel of the group
                    return maxZ2;
                }

                // not Group
                (el as Displayable).z = z;
                (el as Displayable).zlevel = zlevel;

                maxZ2 = Math.max((el as Displayable).z2, maxZ2);
            }

            // always set z and zlevel if label/labelLine exists
            if (label) {
                label.z = z;
                label.zlevel = zlevel;
                // lift z2 of text content
                // TODO if el.emphasis.z2 is spcefied, what about textContent.
                isFinite(maxZ2) && (label.z2 = maxZ2 + 2);
            }
            if (labelLine) {
                const textGuideLineConfig = el.textGuideLineConfig;
                labelLine.z = z;
                labelLine.zlevel = zlevel;
                isFinite(maxZ2)
                    && (labelLine.z2 = maxZ2 + (textGuideLineConfig && textGuideLineConfig.showAbove ? 1 : -1));
            }
            return maxZ2;
        }

        // Clear states without animation.
        // TODO States on component.
        function clearStates(model: ComponentModel, view: ComponentView | ChartView): void {
            view.eachRendered(function (el: Displayable) {
                // Not applied on removed elements, it may still in fading.
                if (graphic.isElementRemoved(el)) {
                    return;
                }

                const textContent = el.getTextContent();
                const textGuide = el.getTextGuideLine();
                if (el.stateTransition) {
                    el.stateTransition = null;
                }
                if (textContent && textContent.stateTransition) {
                    textContent.stateTransition = null;
                }
                if (textGuide && textGuide.stateTransition) {
                    textGuide.stateTransition = null;
                }

                // TODO If el is incremental.
                if (el.hasState()) {
                    el.prevStates = el.currentStates;
                    el.clearStates();
                }
                else if (el.prevStates) {
                    el.prevStates = null;
                }
            });
        }

        function updateStates(model: ComponentModel, view: ComponentView | ChartView): void {
            const stateAnimationModel = (model as SeriesModel).getModel('stateAnimation');
            const enableAnimation = model.isAnimationEnabled();
            const duration = stateAnimationModel.get('duration');
            const stateTransition = duration > 0 ? {
                duration,
                delay: stateAnimationModel.get('delay'),
                easing: stateAnimationModel.get('easing')
                // additive: stateAnimationModel.get('additive')
            } : null;
            view.eachRendered(function (el: Displayable) {
                if (el.states && el.states.emphasis) {
                    // Not applied on removed elements, it may still in fading.
                    if (graphic.isElementRemoved(el)) {
                        return;
                    }

                    if (el instanceof graphic.Path) {
                        savePathStates(el);
                    }

                    // Only updated on changed element. In case element is incremental and don't want to rerender.
                    // TODO, a more proper way?
                    if (el.__dirty) {
                        const prevStates = el.prevStates;
                        // Restore states without animation
                        if (prevStates) {
                            el.useStates(prevStates);
                        }
                    }

                    // Update state transition and enable animation again.
                    if (enableAnimation) {
                        el.stateTransition = stateTransition;
                        const textContent = el.getTextContent();
                        const textGuide = el.getTextGuideLine();
                        // TODO Is it necessary to animate label?
                        if (textContent) {
                            textContent.stateTransition = stateTransition;
                        }
                        if (textGuide) {
                            textGuide.stateTransition = stateTransition;
                        }
                    }

                    // Use highlighted and selected flag to toggle states.
                    if (el.__dirty) {
                        applyElementStates(el);
                    }
                }
            });
        };

        createExtensionAPI = function (ecIns: ECharts): ExtensionAPI {
            return new (class extends ExtensionAPI {
                getCoordinateSystems(): CoordinateSystemMaster[] {
                    return ecIns._coordSysMgr.getCoordinateSystems();
                }
                getComponentByElement(el: Element) {
                    while (el) {
                        const modelInfo = (el as ViewRootGroup).__ecComponentInfo;
                        if (modelInfo != null) {
                            return ecIns._model.getComponent(modelInfo.mainType, modelInfo.index);
                        }
                        el = el.parent;
                    }
                }
                enterEmphasis(el: Element, highlightDigit?: number) {
                    enterEmphasis(el, highlightDigit);
                    markStatusToUpdate(ecIns);
                }
                leaveEmphasis(el: Element, highlightDigit?: number) {
                    leaveEmphasis(el, highlightDigit);
                    markStatusToUpdate(ecIns);
                }
                enterBlur(el: Element) {
                    enterBlur(el);
                    markStatusToUpdate(ecIns);
                }
                leaveBlur(el: Element) {
                    leaveBlur(el);
                    markStatusToUpdate(ecIns);
                }
                enterSelect(el: Element) {
                    enterSelect(el);
                    markStatusToUpdate(ecIns);
                }
                leaveSelect(el: Element) {
                    leaveSelect(el);
                    markStatusToUpdate(ecIns);
                }
                getModel(): GlobalModel {
                    return ecIns.getModel();
                }
                getViewOfComponentModel(componentModel: ComponentModel): ComponentView {
                    return ecIns.getViewOfComponentModel(componentModel);
                }
                getViewOfSeriesModel(seriesModel: SeriesModel): ChartView {
                    return ecIns.getViewOfSeriesModel(seriesModel);
                }
            })(ecIns);
        };

        enableConnect = function (chart: ECharts): void {

            function updateConnectedChartsStatus(charts: ECharts[], status: ConnectStatus) {
                for (let i = 0; i < charts.length; i++) {
                    const otherChart = charts[i];
                    otherChart[CONNECT_STATUS_KEY] = status;
                }
            }

            each(connectionEventRevertMap, function (_, eventType) {
                chart._messageCenter.on(eventType, function (event: ECActionEvent) {
                    if (connectedGroups[chart.group] && chart[CONNECT_STATUS_KEY] !== CONNECT_STATUS_PENDING) {
                        if (event && event.escapeConnect) {
                            return;
                        }

                        const action = chart.makeActionFromEvent(event);
                        const otherCharts: ECharts[] = [];

                        each(instances, function (otherChart) {
                            if (otherChart !== chart && otherChart.group === chart.group) {
                                otherCharts.push(otherChart);
                            }
                        });

                        updateConnectedChartsStatus(otherCharts, CONNECT_STATUS_PENDING);
                        each(otherCharts, function (otherChart) {
                            if (otherChart[CONNECT_STATUS_KEY] !== CONNECT_STATUS_UPDATING) {
                                otherChart.dispatchAction(action);
                            }
                        });
                        updateConnectedChartsStatus(otherCharts, CONNECT_STATUS_UPDATED);
                    }
                });
            });
        };
    })();
}

const echartsProto = ECharts.prototype;
echartsProto.on = createRegisterEventWithLowercaseECharts('on');
echartsProto.off = createRegisterEventWithLowercaseECharts('off');
/**
 * @deprecated
 */
// @ts-ignore
echartsProto.one = function (eventName: string, cb: Function, ctx?: any) {
    const self = this;
    deprecateLog('ECharts#one is deprecated.');
    function wrapped(this: unknown, ...args2: any) {
        cb && cb.apply && cb.apply(this, args2);
        // @ts-ignore
        self.off(eventName, wrapped);
    };
    // @ts-ignore
    this.on.call(this, eventName, wrapped, ctx);
};

const MOUSE_EVENT_NAMES: ZRElementEventName[] = [
    'click', 'dblclick', 'mouseover', 'mouseout', 'mousemove',
    'mousedown', 'mouseup', 'globalout', 'contextmenu'
];

function disposedWarning(id: string): void {
    if (__DEV__) {
        warn('Instance ' + id + ' has been disposed');
    }
}

/**
 * @see {ActionInfo}
 */
type ActionInfoParsed = {
    actionType: string;
    nonRefinedEventType: string;
    refinedEventType: string;
    update: ActionInfo['update'];
    action: ActionInfo['action'];
    refineEvent: ActionInfo['refineEvent'];
};
const actions: {
    [actionType: string]: ActionInfoParsed
} = {};

/**
 * Map event type to action type for reproducing action from event for `connect`.
 */
const connectionEventRevertMap: {[eventType: string]: string} = {};
/**
 * To remove duplication.
 */
const publicEventTypeMap: {[eventType: string]: 1} = {};

const dataProcessorFuncs: StageHandlerInternal[] = [];

const optionPreprocessorFuncs: OptionPreprocessor[] = [];

const visualFuncs: StageHandlerInternal[] = [];

const themeStorage: {[themeName: string]: ThemeOption} = {};

const loadingEffects: {[effectName: string]: LoadingEffectCreator} = {};

const instances: {[id: string]: ECharts} = {};
const connectedGroups: {[groupId: string]: boolean} = {};

let idBase: number = +(new Date()) - 0;
let groupIdBase: number = +(new Date()) - 0;
const DOM_ATTRIBUTE_KEY = '_echarts_instance_';


/**
 * @param opts.devicePixelRatio Use window.devicePixelRatio by default
 * @param opts.renderer Can choose 'canvas' or 'svg' to render the chart.
 * @param opts.width Use clientWidth of the input `dom` by default.
 *        Can be 'auto' (the same as null/undefined)
 * @param opts.height Use clientHeight of the input `dom` by default.
 *        Can be 'auto' (the same as null/undefined)
 * @param opts.locale Specify the locale.
 * @param opts.useDirtyRect Enable dirty rectangle rendering or not.
 */
export function init(
    dom?: HTMLElement | null,
    theme?: string | object | null,
    opts?: EChartsInitOpts
): EChartsType {
    const isClient = !(opts && opts.ssr);
    if (isClient) {
        if (__DEV__) {
            if (!dom) {
                throw new Error('Initialize failed: invalid dom.');
            }
        }

        const existInstance = getInstanceByDom(dom);
        if (existInstance) {
            if (__DEV__) {
                warn('There is a chart instance already initialized on the dom.');
            }
            return existInstance;
        }

        if (__DEV__) {
            if (isDom(dom)
                && dom.nodeName.toUpperCase() !== 'CANVAS'
                && (
                    (!dom.clientWidth && (!opts || opts.width == null))
                    || (!dom.clientHeight && (!opts || opts.height == null))
                )
            ) {
                warn('Can\'t get DOM width or height. Please check '
                + 'dom.clientWidth and dom.clientHeight. They should not be 0.'
                + 'For example, you may need to call this in the callback '
                + 'of window.onload.');
            }
        }
    }

    const chart = new ECharts(dom, theme, opts);
    chart.id = 'ec_' + idBase++;
    instances[chart.id] = chart;

    isClient && modelUtil.setAttribute(dom, DOM_ATTRIBUTE_KEY, chart.id);

    enableConnect(chart);

    lifecycle.trigger('afterinit', chart);

    return chart;
}

/**
 * @usage
 * (A)
 * ```js
 * let chart1 = echarts.init(dom1);
 * let chart2 = echarts.init(dom2);
 * chart1.group = 'xxx';
 * chart2.group = 'xxx';
 * echarts.connect('xxx');
 * ```
 * (B)
 * ```js
 * let chart1 = echarts.init(dom1);
 * let chart2 = echarts.init(dom2);
 * echarts.connect('xxx', [chart1, chart2]);
 * ```
 */
export function connect(groupId: string | EChartsType[]): string {
    // Is array of charts
    if (isArray(groupId)) {
        const charts = groupId;
        groupId = null;
        // If any chart has group
        each(charts, function (chart) {
            if (chart.group != null) {
                groupId = chart.group;
            }
        });
        groupId = groupId || ('g_' + groupIdBase++);
        each(charts, function (chart) {
            chart.group = groupId as string;
        });
    }
    connectedGroups[groupId as string] = true;
    return groupId as string;
}

export function disconnect(groupId: string): void {
    connectedGroups[groupId] = false;
}

/**
 * Alias and backward compatibility
 * @deprecated
 */
export const disConnect = disconnect;

/**
 * Dispose a chart instance
 */
export function dispose(chart: EChartsType | HTMLElement | string): void {
    if (isString(chart)) {
        chart = instances[chart];
    }
    else if (!(chart instanceof ECharts)) {
        // Try to treat as dom
        chart = getInstanceByDom(chart);
    }
    if ((chart instanceof ECharts) && !chart.isDisposed()) {
        chart.dispose();
    }
}

export function getInstanceByDom(dom: HTMLElement): EChartsType | undefined {
    return instances[modelUtil.getAttribute(dom, DOM_ATTRIBUTE_KEY)];
}

export function getInstanceById(key: string): EChartsType | undefined {
    return instances[key];
}

/**
 * Register theme
 */
export function registerTheme(name: string, theme: ThemeOption): void {
    themeStorage[name] = theme;
}

/**
 * Register option preprocessor
 */
export function registerPreprocessor(preprocessorFunc: OptionPreprocessor): void {
    if (indexOf(optionPreprocessorFuncs, preprocessorFunc) < 0) {
        optionPreprocessorFuncs.push(preprocessorFunc);
    }
}

export function registerProcessor(
    priority: number | StageHandler | StageHandlerOverallReset,
    processor?: StageHandler | StageHandlerOverallReset
): void {
    normalizeRegister(dataProcessorFuncs, priority, processor, PRIORITY_PROCESSOR_DEFAULT);
}


/**
 * Register postIniter
 * @param {Function} postInitFunc
 */
export function registerPostInit(postInitFunc: PostIniter): void {
    registerUpdateLifecycle('afterinit', postInitFunc);
}

/**
 * Register postUpdater
 * @param {Function} postUpdateFunc
 */
export function registerPostUpdate(postUpdateFunc: PostUpdater): void {
    registerUpdateLifecycle('afterupdate', postUpdateFunc);
}

export function registerUpdateLifecycle<T extends keyof LifecycleEvents>(
    name: T, cb: (...args: LifecycleEvents[T]) => void
): void {
    (lifecycle as any).on(name, cb);
}

/**
 * @usage
 * registerAction('someAction', 'someEvent', function () { ... });
 * registerAction('someAction', function () { ... });
 * registerAction(
 *     {type: 'someAction', event: 'someEvent', update: 'updateView'},
 *     function () { ... }
 * );
 * registerAction({
 *     type: 'someAction',
 *     event: 'someEvent',
 *     update: 'updateView'
 *     action: function () { ... }
 *     refineEvent: function () { ... }
 * });
 * @see {ActionInfo} for more details.
 */
export function registerAction(type: string, eventType: string, action: ActionHandler): void;
export function registerAction(type: string, action: ActionHandler): void;
export function registerAction(actionInfo: ActionInfo, action?: ActionHandler): void;
export function registerAction(
    arg0: string | ActionInfo,
    arg1: string | ActionHandler,
    action?: ActionHandler
): void {
    let actionType: ActionInfo['type'];
    let publicEventType: ActionInfo['event'];
    let refineEvent: ActionInfo['refineEvent'];
    let update: ActionInfo['update'];
    let publishNonRefinedEvent: ActionInfo['publishNonRefinedEvent'];

    if (isFunction(arg1)) {
        action = arg1;
        arg1 = '';
    }

    if (isObject(arg0)) {
        actionType = arg0.type;
        publicEventType = arg0.event;
        update = arg0.update;
        publishNonRefinedEvent = arg0.publishNonRefinedEvent;
        if (!action) {
            action = arg0.action;
        }
        refineEvent = arg0.refineEvent;
    }
    else {
        actionType = arg0;
        publicEventType = arg1;
    }

    function createEventType(actionOrEventType: string) {
        // Event type should be all lowercase
        return actionOrEventType.toLowerCase();
    }

    publicEventType = createEventType(publicEventType || actionType);
    // See comments on {ActionInfo} for the reason.
    const nonRefinedEventType = refineEvent ? createEventType(actionType) : publicEventType;

    // Support calling `registerAction` multiple times with the same action
    // type; subsequent calls have no effect.
    if (actions[actionType]) {
        return;
    }

    // Validate action type and event name.
    assert(ACTION_REG.test(actionType) && ACTION_REG.test(publicEventType));
    if (refineEvent) {
        // An event replicated from the action will be triggered internally for `connect` in this case.
        assert(publicEventType !== actionType);
    }

    actions[actionType] = {
        actionType,
        refinedEventType: publicEventType,
        nonRefinedEventType,
        update,
        action,
        refineEvent,
    };

    publicEventTypeMap[publicEventType] = 1;
    if (refineEvent && publishNonRefinedEvent) {
        publicEventTypeMap[nonRefinedEventType] = 1;
    }

    if (__DEV__ && connectionEventRevertMap[nonRefinedEventType]) {
        error(`${nonRefinedEventType} must not be shared; use "refineEvent" if you intend to share an event name.`);
    }
    connectionEventRevertMap[nonRefinedEventType] = actionType;
}

export function registerCoordinateSystem(
    type: string,
    coordSysCreator: CoordinateSystemCreator
): void {
    CoordinateSystemManager.register(type, coordSysCreator);
}

/**
 * Get dimensions of specified coordinate system.
 * @param {string} type
 * @return {Array.<string|Object>}
 */
export function getCoordinateSystemDimensions(type: string): DimensionDefinitionLoose[] {
    const coordSysCreator = CoordinateSystemManager.get(type);
    if (coordSysCreator) {
        return coordSysCreator.getDimensionsInfo
            ? coordSysCreator.getDimensionsInfo()
            : coordSysCreator.dimensions.slice();
    }
}

export function registerCustomSeries(seriesType: string, renderItem: CustomSeriesRenderItem) {
    registerCustom(seriesType, renderItem);
}

export {registerLocale} from './locale';

/**
 * Layout is a special stage of visual encoding
 * Most visual encoding like color are common for different chart
 * But each chart has it's own layout algorithm
 */
function registerLayout(priority: number, layoutTask: StageHandler | StageHandlerOverallReset): void;
function registerLayout(layoutTask: StageHandler | StageHandlerOverallReset): void;
function registerLayout(
    priority: number | StageHandler | StageHandlerOverallReset,
    layoutTask?: StageHandler | StageHandlerOverallReset
): void {
    normalizeRegister(visualFuncs, priority, layoutTask, PRIORITY_VISUAL_LAYOUT, 'layout');
}

function registerVisual(priority: number, layoutTask: StageHandler | StageHandlerOverallReset): void;
function registerVisual(layoutTask: StageHandler | StageHandlerOverallReset): void;
function registerVisual(
    priority: number | StageHandler | StageHandlerOverallReset,
    visualTask?: StageHandler | StageHandlerOverallReset
): void {
    normalizeRegister(visualFuncs, priority, visualTask, PRIORITY_VISUAL_CHART, 'visual');
}

export {registerLayout, registerVisual};

const registeredTasks: (StageHandler | StageHandlerOverallReset)[] = [];

function normalizeRegister(
    targetList: StageHandler[],
    priority: number | StageHandler | StageHandlerOverallReset,
    fn: StageHandler | StageHandlerOverallReset,
    defaultPriority: number,
    visualType?: StageHandlerInternal['visualType']
): void {
    if (isFunction(priority) || isObject(priority)) {
        fn = priority as (StageHandler | StageHandlerOverallReset);
        priority = defaultPriority;
    }

    if (__DEV__) {
        if (isNaN(priority) || priority == null) {
            throw new Error('Illegal priority');
        }
        // Check duplicate
        each(targetList, function (wrap) {
            assert((wrap as StageHandlerInternal).__raw !== fn);
        });
    }

    // Already registered
    if (indexOf(registeredTasks, fn) >= 0) {
        return;
    }
    registeredTasks.push(fn);

    const stageHandler = Scheduler.wrapStageHandler(fn, visualType);

    stageHandler.__prio = priority;
    stageHandler.__raw = fn;
    targetList.push(stageHandler);
}

export function registerLoading(
    name: string,
    loadingFx: LoadingEffectCreator
): void {
    loadingEffects[name] = loadingFx;
}

/**
 * ZRender need a canvas context to do measureText.
 * But in node environment canvas may be created by node-canvas.
 * So we need to specify how to create a canvas instead of using document.createElement('canvas')
 *
 *
 * @deprecated use setPlatformAPI({ createCanvas }) instead.
 *
 * @example
 *     let Canvas = require('canvas');
 *     let echarts = require('echarts');
 *     echarts.setCanvasCreator(function () {
 *         // Small size is enough.
 *         return new Canvas(32, 32);
 *     });
 */
export function setCanvasCreator(creator: () => HTMLCanvasElement): void {
    if (__DEV__) {
        deprecateLog('setCanvasCreator is deprecated. Use setPlatformAPI({ createCanvas }) instead.');
    }
    setPlatformAPI({
        createCanvas: creator
    });
}

type RegisterMapParams = Parameters<typeof geoSourceManager.registerMap>;
/**
 * The parameters and usage: see `geoSourceManager.registerMap`.
 * Compatible with previous `echarts.registerMap`.
 */
export function registerMap(
    mapName: RegisterMapParams[0],
    geoJson: RegisterMapParams[1],
    specialAreas?: RegisterMapParams[2]
): void {
    const registerMap = getImpl('registerMap');
    registerMap && registerMap(mapName, geoJson, specialAreas);
}

export function getMap(mapName: string) {
    const getMap = getImpl('getMap');
    return getMap && getMap(mapName);
}

export const registerTransform = registerExternalTransform;

/**
 * Globa dispatchAction to a specified chart instance.
 */
// export function dispatchAction(payload: { chartId: string } & Payload, opt?: Parameters<ECharts['dispatchAction']>[1]) {
//     if (!payload || !payload.chartId) {
//         // Must have chartId to find chart
//         return;
//     }
//     const chart = instances[payload.chartId];
//     if (chart) {
//         chart.dispatchAction(payload, opt);
//     }
// }



// Builtin global visual
registerVisual(PRIORITY_VISUAL_GLOBAL, seriesStyleTask);
registerVisual(PRIORITY_VISUAL_CHART_DATA_CUSTOM, dataStyleTask);
registerVisual(PRIORITY_VISUAL_CHART_DATA_CUSTOM, dataColorPaletteTask);

registerVisual(PRIORITY_VISUAL_GLOBAL, seriesSymbolTask);
registerVisual(PRIORITY_VISUAL_CHART_DATA_CUSTOM, dataSymbolTask);

registerVisual(PRIORITY_VISUAL_DECAL, decal);

registerPreprocessor(backwardCompat);
registerProcessor(PRIORITY_PROCESSOR_DATASTACK, dataStack);
registerLoading('default', loadingDefault);

// Default actions

registerAction({
    type: HIGHLIGHT_ACTION_TYPE,
    event: HIGHLIGHT_ACTION_TYPE,
    update: HIGHLIGHT_ACTION_TYPE
}, noop);

registerAction({
    type: DOWNPLAY_ACTION_TYPE,
    event: DOWNPLAY_ACTION_TYPE,
    update: DOWNPLAY_ACTION_TYPE
}, noop);

registerAction({
    type: SELECT_ACTION_TYPE,
    event: SELECT_CHANGED_EVENT_TYPE,
    update: SELECT_ACTION_TYPE,
    action: noop,
    refineEvent: makeSelectChangedEvent,
    publishNonRefinedEvent: true, // Backward compat but deprecated.
});

registerAction({
    type: UNSELECT_ACTION_TYPE,
    event: SELECT_CHANGED_EVENT_TYPE,
    update: UNSELECT_ACTION_TYPE,
    action: noop,
    refineEvent: makeSelectChangedEvent,
    publishNonRefinedEvent: true, // Backward compat but deprecated.
});

registerAction({
    type: TOGGLE_SELECT_ACTION_TYPE,
    event: SELECT_CHANGED_EVENT_TYPE,
    update: TOGGLE_SELECT_ACTION_TYPE,
    action: noop,
    refineEvent: makeSelectChangedEvent,
    publishNonRefinedEvent: true, // Backward compat but deprecated.
});

function makeSelectChangedEvent(
    actionResultBatch: ECEventData[], payload: Payload, ecModel: GlobalModel, api: ExtensionAPI
): {eventContent: Omit<SelectChangedEvent, 'type'>} {
    return {
        eventContent: {
            selected: getAllSelectedIndices(ecModel),
            isFromClick: (payload.isFromClick as boolean) || false,
        }
    };
}

// Default theme
registerTheme('light', lightTheme);
registerTheme('dark', darkTheme);

// For backward compatibility, where the namespace `dataTool` will
// be mounted on `echarts` is the extension `dataTool` is imported.
export const dataTool = {};

export interface EChartsType extends ECharts {}<|MERGE_RESOLUTION|>--- conflicted
+++ resolved
@@ -110,12 +110,9 @@
     ZRElementEventName,
     ECElementEvent,
     AnimationOption,
-<<<<<<< HEAD
     CoordinateSystemDataLayout,
     NullUndefined,
     CoordinateSystemDataCoord,
-=======
->>>>>>> 97f54eb2
 } from '../util/types';
 import Displayable from 'zrender/src/graphic/Displayable';
 import { seriesSymbolTask, dataSymbolTask } from '../visual/symbol';
