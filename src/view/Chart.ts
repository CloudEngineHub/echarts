--- conflicted
+++ resolved
@@ -35,11 +35,8 @@
 } from '../util/types';
 import { SeriesTaskContext, SeriesTask } from '../core/Scheduler';
 import SeriesData from '../data/SeriesData';
-<<<<<<< HEAD
 import { traverseElements } from '../util/graphic';
-=======
 import { error } from '../util/log';
->>>>>>> 6b78d5aa
 
 const inner = modelUtil.makeInner<{
     updateMethod: keyof ChartView
