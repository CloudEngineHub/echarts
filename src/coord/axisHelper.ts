/*
* Licensed to the Apache Software Foundation (ASF) under one
* or more contributor license agreements.  See the NOTICE file
* distributed with this work for additional information
* regarding copyright ownership.  The ASF licenses this file
* to you under the Apache License, Version 2.0 (the
* "License"); you may not use this file except in compliance
* with the License.  You may obtain a copy of the License at
*
*   http://www.apache.org/licenses/LICENSE-2.0
*
* Unless required by applicable law or agreed to in writing,
* software distributed under the License is distributed on an
* "AS IS" BASIS, WITHOUT WARRANTIES OR CONDITIONS OF ANY
* KIND, either express or implied.  See the License for the
* specific language governing permissions and limitations
* under the License.
*/

import * as zrUtil from 'zrender/src/core/util';
import OrdinalScale from '../scale/Ordinal';
import IntervalScale from '../scale/Interval';
import Scale from '../scale/Scale';
import {
    prepareLayoutBarSeries,
    makeColumnLayout,
    retrieveColumnLayout
} from '../layout/barGrid';

import TimeScale from '../scale/Time';
import Model from '../model/Model';
import { AxisBaseModel } from './AxisBaseModel';
import LogScale from '../scale/Log';
import type Axis from './Axis';
import {
    AxisBaseOption,
    AxisBaseOptionCommon,
    CategoryAxisBaseOption,
    LogAxisBaseOption,
    TimeAxisLabelFormatterOption,
    AxisBaseOptionCommon,
    AxisLabelCategoryFormatter,
    AxisLabelValueFormatter,
    AxisLabelFormatterExtraParams,
} from './axisCommonTypes';
import CartesianAxisModel from './cartesian/AxisModel';
import SeriesData from '../data/SeriesData';
import { getStackedDimension } from '../data/helper/dataStackHelper';
import { Dictionary, DimensionName, ScaleTick } from '../util/types';
import { ensureScaleRawExtentInfo } from './scaleRawExtentInfo';
<<<<<<< HEAD
import BoundingRect from 'zrender/src/core/BoundingRect';
=======
import Axis2D from './cartesian/Axis2D';
import { parseTimeAxisLabelFormatter } from '../util/time';
import { getScaleBreakHelper } from '../scale/break';
import { error } from '../util/log';
>>>>>>> 2b0bd9a7


type BarWidthAndOffset = ReturnType<typeof makeColumnLayout>;

/**
 * Get axis scale extent before niced.
 * Item of returned array can only be number (including Infinity and NaN).
 *
 * Caution:
 * Precondition of calling this method:
 * The scale extent has been initialized using series data extent via
 * `scale.setExtent` or `scale.unionExtentFromData`;
 */
export function getScaleExtent(scale: Scale, model: AxisBaseModel) {
    const scaleType = scale.type;
    const rawExtentResult = ensureScaleRawExtentInfo(scale, model, scale.getExtent()).calculate();

    scale.setBlank(rawExtentResult.isBlank);

    let min = rawExtentResult.min;
    let max = rawExtentResult.max;

    // If bars are placed on a base axis of type time or interval account for axis boundary overflow and current axis
    // is base axis
    // FIXME
    // (1) Consider support value axis, where below zero and axis `onZero` should be handled properly.
    // (2) Refactor the logic with `barGrid`. Is it not need to `makeBarWidthAndOffsetInfo` twice with different extent?
    //     Should not depend on series type `bar`?
    // (3) Fix that might overlap when using dataZoom.
    // (4) Consider other chart types using `barGrid`?
    // See #6728, #4862, `test/bar-overflow-time-plot.html`
    const ecModel = model.ecModel;
    if (ecModel && (scaleType === 'time' /* || scaleType === 'interval' */)) {
        const barSeriesModels = prepareLayoutBarSeries('bar', ecModel);
        let isBaseAxisAndHasBarSeries = false;

        zrUtil.each(barSeriesModels, function (seriesModel) {
            isBaseAxisAndHasBarSeries = isBaseAxisAndHasBarSeries || seriesModel.getBaseAxis() === model.axis;
        });

        if (isBaseAxisAndHasBarSeries) {
            // Calculate placement of bars on axis. TODO should be decoupled
            // with barLayout
            const barWidthAndOffset = makeColumnLayout(barSeriesModels);

            // Adjust axis min and max to account for overflow
            const adjustedScale = adjustScaleForOverflow(min, max, model as CartesianAxisModel, barWidthAndOffset);
            min = adjustedScale.min;
            max = adjustedScale.max;
        }
    }

    return {
        extent: [min, max],
        // "fix" means "fixed", the value should not be
        // changed in the subsequent steps.
        fixMin: rawExtentResult.minFixed,
        fixMax: rawExtentResult.maxFixed
    };
}

function adjustScaleForOverflow(
    min: number,
    max: number,
    model: CartesianAxisModel,  // Only support cartesian coord yet.
    barWidthAndOffset: BarWidthAndOffset
) {

    // Get Axis Length
    const axisExtent = model.axis.getExtent();
    const axisLength = Math.abs(axisExtent[1] - axisExtent[0]);

    // Get bars on current base axis and calculate min and max overflow
    const barsOnCurrentAxis = retrieveColumnLayout(barWidthAndOffset, model.axis);
    if (barsOnCurrentAxis === undefined) {
        return {min: min, max: max};
    }

    let minOverflow = Infinity;
    zrUtil.each(barsOnCurrentAxis, function (item) {
        minOverflow = Math.min(item.offset, minOverflow);
    });
    let maxOverflow = -Infinity;
    zrUtil.each(barsOnCurrentAxis, function (item) {
        maxOverflow = Math.max(item.offset + item.width, maxOverflow);
    });
    minOverflow = Math.abs(minOverflow);
    maxOverflow = Math.abs(maxOverflow);
    const totalOverFlow = minOverflow + maxOverflow;

    // Calculate required buffer based on old range and overflow
    const oldRange = max - min;
    const oldRangePercentOfNew = (1 - (minOverflow + maxOverflow) / axisLength);
    const overflowBuffer = ((oldRange / oldRangePercentOfNew) - oldRange);

    max += overflowBuffer * (maxOverflow / totalOverFlow);
    min -= overflowBuffer * (minOverflow / totalOverFlow);

    return {min: min, max: max};
}

// Precondition of calling this method:
// The scale extent has been initialized using series data extent via
// `scale.setExtent` or `scale.unionExtentFromData`;
export function niceScaleExtent(
    scale: Scale,
    inModel: AxisBaseModel
) {
    const model = inModel as AxisBaseModel<LogAxisBaseOption>;
    const extentInfo = getScaleExtent(scale, model);
    const extent = extentInfo.extent;
    const splitNumber = model.get('splitNumber');

    if (scale instanceof LogScale) {
        scale.base = model.get('logBase');
    }

    const scaleType = scale.type;
    const interval = model.get('interval');
    const isIntervalOrTime = scaleType === 'interval' || scaleType === 'time';

    scale.setBreaksFromOption(retrieveAxisBreaksOption(model));
    scale.setExtent(extent[0], extent[1]);
    scale.calcNiceExtent({
        splitNumber: splitNumber,
        fixMin: extentInfo.fixMin,
        fixMax: extentInfo.fixMax,
        minInterval: isIntervalOrTime ? model.get('minInterval') : null,
        maxInterval: isIntervalOrTime ? model.get('maxInterval') : null
    });

    // If some one specified the min, max. And the default calculated interval
    // is not good enough. He can specify the interval. It is often appeared
    // in angle axis with angle 0 - 360. Interval calculated in interval scale is hard
    // to be 60.
    // FIXME
    if (interval != null) {
        (scale as IntervalScale).setInterval && (scale as IntervalScale).setInterval(interval);
    }
}

/**
 * @param axisType Default retrieve from model.type
 */
export function createScaleByModel(model: AxisBaseModel, axisType?: string): Scale {
    axisType = axisType || model.get('type');
    if (axisType) {
        switch (axisType) {
            // Buildin scale
            case 'category':
                return new OrdinalScale({
                    ordinalMeta: model.getOrdinalMeta
                        ? model.getOrdinalMeta()
                        : model.getCategories(),
                    extent: [Infinity, -Infinity]
                });
            case 'time':
                return new TimeScale({
                    locale: model.ecModel.getLocaleModel(),
                    useUTC: model.ecModel.get('useUTC'),
                });
            default:
                // case 'value'/'interval', 'log', or others.
                return new (Scale.getClass(axisType) || IntervalScale)();
        }
    }
}

/**
 * Check if the axis cross 0
 */
export function ifAxisCrossZero(axis: Axis) {
    const dataExtent = axis.scale.getExtent();
    const min = dataExtent[0];
    const max = dataExtent[1];
    return !((min > 0 && max > 0) || (min < 0 && max < 0));
}

/**
 * @param axis
 * @return Label formatter function.
 *         param: {number} tickValue,
 *         param: {number} idx, the index in all ticks.
 *                         If category axis, this param is not required.
 *         return: {string} label string.
 */
export function makeLabelFormatter(axis: Axis): (tick: ScaleTick, idx?: number) => string {
    const labelFormatter = axis.getLabelModel().get('formatter');

    if (axis.type === 'time') {
        const parsed = parseTimeAxisLabelFormatter(labelFormatter as TimeAxisLabelFormatterOption);
        return function (tick: ScaleTick, idx: number) {
            return (axis.scale as TimeScale).getFormattedLabel(tick, idx, parsed);
        };
    }
    else if (zrUtil.isString(labelFormatter)) {
        return function (tick: ScaleTick) {
            // For category axis, get raw value; for numeric axis,
            // get formatted label like '1,333,444'.
            const label = axis.scale.getLabel(tick);
            const text = labelFormatter.replace('{value}', label != null ? label : '');
            return text;
        };
    }
    else if (zrUtil.isFunction(labelFormatter)) {
        if (axis.type === 'category') {
            return function (tick: ScaleTick, idx: number) {
                // The original intention of `idx` is "the index of the tick in all ticks".
                // But the previous implementation of category axis do not consider the
                // `axisLabel.interval`, which cause that, for example, the `interval` is
                // `1`, then the ticks "name5", "name7", "name9" are displayed, where the
                // corresponding `idx` are `0`, `2`, `4`, but not `0`, `1`, `2`. So we keep
                // the definition here for back compatibility.
                return (labelFormatter as AxisLabelCategoryFormatter)(
                    getAxisRawValue<true>(axis, tick),
                    tick.value - axis.scale.getExtent()[0],
                    null // Using `null` just for backward compat.
                );
            };
        }
        const scaleBreakHelper = getScaleBreakHelper();
        return function (tick: ScaleTick, idx: number) {
            // Using `null` just for backward compat. It's been found that in the `test/axis-customTicks.html`,
            // there is a formatter `function (value, index, revers = true) { ... }`. Although the third param
            // `revers` is incorrect and always `null`, changing it might introduce a breaking change.
            let extra: AxisLabelFormatterExtraParams | null = null;
            if (scaleBreakHelper) {
                extra = scaleBreakHelper.makeAxisLabelFormatterParamBreak(extra, tick.break);
            }
            return (labelFormatter as AxisLabelValueFormatter)(
                getAxisRawValue<false>(axis, tick),
                idx,
                extra
            );
        };
    }
    else {
        return function (tick: ScaleTick) {
            return axis.scale.getLabel(tick);
        };
    }
}

export function getAxisRawValue<TIsCategory extends boolean>(axis: Axis, tick: ScaleTick):
    TIsCategory extends true ? string : number {
    // In category axis with data zoom, tick is not the original
    // index of axis.data. So tick should not be exposed to user
    // in category axis.
    return axis.type === 'category' ? axis.scale.getLabel(tick) : tick.value as any;
}

/**
 * @deprecated
 * @return Be null/undefined if no labels.
 */
export function legacyEstimateLabelUnionRect(axis: Axis) {
    const axisModel = axis.model;
    const scale = axis.scale;

    if (!axisModel.get(['axisLabel', 'show']) || scale.isBlank()) {
        return;
    }

    let realNumberScaleTicks: ScaleTick[];
    let tickCount;
    const categoryScaleExtent = scale.getExtent();

    // Optimize for large category data, avoid call `getTicks()`.
    if (scale instanceof OrdinalScale) {
        tickCount = scale.count();
    }
    else {
        realNumberScaleTicks = scale.getTicks();
        tickCount = realNumberScaleTicks.length;
    }

    const axisLabelModel = axis.getLabelModel();
    const labelFormatter = makeLabelFormatter(axis);

    let rect;
    let step = 1;
    // Simple optimization for large amount of category labels
    if (tickCount > 40) {
        step = Math.ceil(tickCount / 40);
    }
    for (let i = 0; i < tickCount; i += step) {
        const tick = realNumberScaleTicks
            ? realNumberScaleTicks[i]
            : {
                value: categoryScaleExtent[0] + i
            };
        const label = labelFormatter(tick, i);
        const unrotatedSingleRect = axisLabelModel.getTextRect(label);
        const singleRect = rotateTextRect(unrotatedSingleRect, axisLabelModel.get('rotate') || 0);

        rect ? rect.union(singleRect) : (rect = singleRect);
    }

    return rect;

    function rotateTextRect(textRect: BoundingRect, rotate: number) {
        const rotateRadians = rotate * Math.PI / 180;
        const beforeWidth = textRect.width;
        const beforeHeight = textRect.height;
        const afterWidth = beforeWidth * Math.abs(Math.cos(rotateRadians))
            + Math.abs(beforeHeight * Math.sin(rotateRadians));
        const afterHeight = beforeWidth * Math.abs(Math.sin(rotateRadians))
            + Math.abs(beforeHeight * Math.cos(rotateRadians));
        const rotatedRect = new BoundingRect(textRect.x, textRect.y, afterWidth, afterHeight);

        return rotatedRect;
    }
}


/**
 * @param model axisLabelModel or axisTickModel
 * @return {number|String} Can be null|'auto'|number|function
 */
export function getOptionCategoryInterval(model: Model<AxisBaseOption['axisLabel']>) {
    const interval = (model as Model<CategoryAxisBaseOption['axisLabel']>).get('interval');
    return interval == null ? 'auto' : interval;
}

/**
 * Set `categoryInterval` as 0 implicitly indicates that
 * show all labels regardless of overlap.
 * @param {Object} axis axisModel.axis
 */
export function shouldShowAllLabels(axis: Axis): boolean {
    return axis.type === 'category'
        && getOptionCategoryInterval(axis.getLabelModel()) === 0;
}

export function getDataDimensionsOnAxis(data: SeriesData, axisDim: string): DimensionName[] {
    // Remove duplicated dat dimensions caused by `getStackedDimension`.
    const dataDimMap = {} as Dictionary<boolean>;
    // Currently `mapDimensionsAll` will contain stack result dimension ('__\0ecstackresult').
    // PENDING: is it reasonable? Do we need to remove the original dim from "coord dim" since
    // there has been stacked result dim?
    zrUtil.each(data.mapDimensionsAll(axisDim), function (dataDim) {
        // For example, the extent of the original dimension
        // is [0.1, 0.5], the extent of the `stackResultDimension`
        // is [7, 9], the final extent should NOT include [0.1, 0.5],
        // because there is no graphic corresponding to [0.1, 0.5].
        // See the case in `test/area-stack.html` `main1`, where area line
        // stack needs `yAxis` not start from 0.
        dataDimMap[getStackedDimension(data, dataDim)] = true;
    });
    return zrUtil.keys(dataDimMap);
}

export function unionAxisExtentFromData(dataExtent: number[], data: SeriesData, axisDim: string): void {
    if (data) {
        zrUtil.each(getDataDimensionsOnAxis(data, axisDim), function (dim) {
            const seriesExtent = data.getApproximateExtent(dim);
            seriesExtent[0] < dataExtent[0] && (dataExtent[0] = seriesExtent[0]);
            seriesExtent[1] > dataExtent[1] && (dataExtent[1] = seriesExtent[1]);
        });
    }
}

export function isNameLocationCenter(nameLocation: AxisBaseOptionCommon['nameLocation']) {
    return nameLocation === 'middle' || nameLocation === 'center';
<<<<<<< HEAD
=======
}

function isNameLocationStart(nameLocation: string) {
    return nameLocation === 'start';
}

function isNameLocationEnd(nameLocation: string) {
    return nameLocation === 'end';
}


export type CartesianAxisPositionMargins = {[K in CartesianAxisPosition]: number};

export type ReservedSpace = {
    labels: CartesianAxisPositionMargins,
    name: CartesianAxisPositionMargins,
    nameGap: CartesianAxisPositionMargins,
    namePositionCurrAxis: CartesianAxisPosition
};

/*
 * Compute the reserved space (determined by axis labels and axis names) in each direction
 */
export function computeReservedSpace(
    axis: Axis2D, labelUnionRect: BoundingRect, nameBoundingRect: BoundingRect
): ReservedSpace {
    const reservedSpace: ReservedSpace = {
        labels: {left: 0, top: 0, right: 0, bottom: 0},
        nameGap: {left: 0, top: 0, right: 0, bottom: 0},
        name: {left: 0, top: 0, right: 0, bottom: 0},
        namePositionCurrAxis: null
    };

    const boundingRectDim = axis.isHorizontal() ? 'height' : 'width';

    if (labelUnionRect) {
        const margin = axis.model.get(['axisLabel', 'margin']);
        reservedSpace.labels[axis.position] = labelUnionRect[boundingRectDim] + margin;
    }

    if (nameBoundingRect) {
        let nameLocation = axis.model.get('nameLocation');
        const onZeroOfAxis = axis.getAxesOnZeroOf()?.[0];
        let namePositionOrthogonalAxis: CartesianAxisPosition = axis.position;
        if (onZeroOfAxis && ['start', 'end'].includes(nameLocation)) {
            const defaultZero = onZeroOfAxis.isHorizontal() ? 'left' : 'bottom';
            namePositionOrthogonalAxis = onZeroOfAxis.inverse
                ? inverseCartesianAxisPositionMap[defaultZero]
                : defaultZero;
        }

        const nameGap = axis.model.get('nameGap');
        const nameRotate = axis.model.get('nameRotate');

        if (axis.inverse) {
            if (nameLocation === 'start') {
                nameLocation = 'end';
            }
            else if (nameLocation === 'end') {
                nameLocation = 'start';
            }
        }

        const nameBoundingRectSize = nameBoundingRect[boundingRectDim];

        if (isNameLocationCenter(nameLocation)) {
            reservedSpace.namePositionCurrAxis = axis.position;
            reservedSpace.nameGap[axis.position] = nameGap;
            reservedSpace.name[axis.position] = nameBoundingRectSize;
        }
        else {
            const inverseBoundingRectDim = boundingRectDim === 'height' ? 'width' : 'height';
            const nameBoundingRectSizeInverseDim = nameBoundingRect?.[inverseBoundingRectDim] || 0;

            const rotationInRadians = nameRotate * (Math.PI / 180);
            const sin = Math.sin(rotationInRadians);
            const cos = Math.cos(rotationInRadians);

            const nameRotationIsFirstOrThirdQuadrant = sin > 0 && cos > 0 || sin < 0 && cos < 0;
            const nameRotationIsSecondOrFourthQuadrant = sin > 0 && cos < 0 || sin < 0 && cos > 0;
            const nameRotationIsMultipleOf180degrees = sin === 0 || cos === 1 || cos === -1;
            const nameRotationIsMultipleOf90degrees =
                nameRotationIsMultipleOf180degrees || sin === 1 || sin === -1 || cos === 0;

            const nameLocationIsStart = isNameLocationStart(nameLocation);
            const nameLocationIsEnd = isNameLocationEnd(nameLocation);

            const reservedSpacePosition = axis.isHorizontal()
                ? (nameLocationIsStart ? 'left' : 'right')
                : (nameLocationIsStart ? 'bottom' : 'top');

            reservedSpace.namePositionCurrAxis = reservedSpacePosition;
            reservedSpace.nameGap[reservedSpacePosition] = nameGap;
            reservedSpace.name[reservedSpacePosition] = nameBoundingRectSizeInverseDim;

            const reservedLabelSpace = reservedSpace.labels[namePositionOrthogonalAxis];
            const reservedNameSpace = nameBoundingRectSize - reservedLabelSpace;

            const orthogonalAxisPositionIsTop = namePositionOrthogonalAxis === 'top';
            const orthogonalAxisPositionIsBottom = namePositionOrthogonalAxis === 'bottom';
            const orthogonalAxisPositionIsLeft = namePositionOrthogonalAxis === 'left';
            const orthogonalAxisPositionIsRight = namePositionOrthogonalAxis === 'right';

            if (axis.isHorizontal() && nameRotationIsMultipleOf90degrees
                || !axis.isHorizontal() && nameRotationIsMultipleOf180degrees) {
                    reservedSpace.name[namePositionOrthogonalAxis] = nameBoundingRectSize / 2 - reservedLabelSpace;
            }
            else if (
                axis.isHorizontal() && (
                    nameLocationIsStart && orthogonalAxisPositionIsTop && nameRotationIsSecondOrFourthQuadrant
                        || nameLocationIsStart && orthogonalAxisPositionIsBottom && nameRotationIsFirstOrThirdQuadrant
                        || nameLocationIsEnd && orthogonalAxisPositionIsTop && nameRotationIsFirstOrThirdQuadrant
                        || nameLocationIsEnd && orthogonalAxisPositionIsBottom && nameRotationIsSecondOrFourthQuadrant
                )
                || !axis.isHorizontal() && (
                    nameLocationIsStart && orthogonalAxisPositionIsLeft && nameRotationIsFirstOrThirdQuadrant
                        || nameLocationIsStart && orthogonalAxisPositionIsRight && nameRotationIsSecondOrFourthQuadrant
                        || nameLocationIsEnd && orthogonalAxisPositionIsLeft && nameRotationIsSecondOrFourthQuadrant
                        || nameLocationIsEnd && orthogonalAxisPositionIsRight && nameRotationIsFirstOrThirdQuadrant
                )
            ) {
                reservedSpace.name[namePositionOrthogonalAxis] = reservedNameSpace;
            }
        }
    }
    return reservedSpace;
}

export function retrieveAxisBreaksOption(model: AxisBaseModel): AxisBaseOptionCommon['breaks'] {
    const option = model.get('breaks', true);
    if (option != null) {
        if (!getScaleBreakHelper()) {
            if (__DEV__) {
                error(
                    'Must `import {AxisBreak} from "echarts/features"; use(AxisBreak);` first if using breaks option.'
                );
            }
            return undefined;
        }
        if (!isSupportAxisBreak(model.axis)) {
            if (__DEV__) {
                error(`Axis '${model.axis.dim}'-'${model.axis.type}' does not support break.`);
            }
            return undefined;
        }
        return option;
    }
}

function isSupportAxisBreak(axis: Axis): boolean {
    // The polar radius axis can also support break feasibly. Do not do it until the requirements are met.
    return (axis.dim === 'x' || axis.dim === 'y' || axis.dim === 'z' || axis.dim === 'single')
        && axis.type !== 'category';
>>>>>>> 2b0bd9a7
}<|MERGE_RESOLUTION|>--- conflicted
+++ resolved
@@ -34,7 +34,6 @@
 import type Axis from './Axis';
 import {
     AxisBaseOption,
-    AxisBaseOptionCommon,
     CategoryAxisBaseOption,
     LogAxisBaseOption,
     TimeAxisLabelFormatterOption,
@@ -48,14 +47,10 @@
 import { getStackedDimension } from '../data/helper/dataStackHelper';
 import { Dictionary, DimensionName, ScaleTick } from '../util/types';
 import { ensureScaleRawExtentInfo } from './scaleRawExtentInfo';
-<<<<<<< HEAD
 import BoundingRect from 'zrender/src/core/BoundingRect';
-=======
-import Axis2D from './cartesian/Axis2D';
 import { parseTimeAxisLabelFormatter } from '../util/time';
 import { getScaleBreakHelper } from '../scale/break';
 import { error } from '../util/log';
->>>>>>> 2b0bd9a7
 
 
 type BarWidthAndOffset = ReturnType<typeof makeColumnLayout>;
@@ -420,134 +415,6 @@
 
 export function isNameLocationCenter(nameLocation: AxisBaseOptionCommon['nameLocation']) {
     return nameLocation === 'middle' || nameLocation === 'center';
-<<<<<<< HEAD
-=======
-}
-
-function isNameLocationStart(nameLocation: string) {
-    return nameLocation === 'start';
-}
-
-function isNameLocationEnd(nameLocation: string) {
-    return nameLocation === 'end';
-}
-
-
-export type CartesianAxisPositionMargins = {[K in CartesianAxisPosition]: number};
-
-export type ReservedSpace = {
-    labels: CartesianAxisPositionMargins,
-    name: CartesianAxisPositionMargins,
-    nameGap: CartesianAxisPositionMargins,
-    namePositionCurrAxis: CartesianAxisPosition
-};
-
-/*
- * Compute the reserved space (determined by axis labels and axis names) in each direction
- */
-export function computeReservedSpace(
-    axis: Axis2D, labelUnionRect: BoundingRect, nameBoundingRect: BoundingRect
-): ReservedSpace {
-    const reservedSpace: ReservedSpace = {
-        labels: {left: 0, top: 0, right: 0, bottom: 0},
-        nameGap: {left: 0, top: 0, right: 0, bottom: 0},
-        name: {left: 0, top: 0, right: 0, bottom: 0},
-        namePositionCurrAxis: null
-    };
-
-    const boundingRectDim = axis.isHorizontal() ? 'height' : 'width';
-
-    if (labelUnionRect) {
-        const margin = axis.model.get(['axisLabel', 'margin']);
-        reservedSpace.labels[axis.position] = labelUnionRect[boundingRectDim] + margin;
-    }
-
-    if (nameBoundingRect) {
-        let nameLocation = axis.model.get('nameLocation');
-        const onZeroOfAxis = axis.getAxesOnZeroOf()?.[0];
-        let namePositionOrthogonalAxis: CartesianAxisPosition = axis.position;
-        if (onZeroOfAxis && ['start', 'end'].includes(nameLocation)) {
-            const defaultZero = onZeroOfAxis.isHorizontal() ? 'left' : 'bottom';
-            namePositionOrthogonalAxis = onZeroOfAxis.inverse
-                ? inverseCartesianAxisPositionMap[defaultZero]
-                : defaultZero;
-        }
-
-        const nameGap = axis.model.get('nameGap');
-        const nameRotate = axis.model.get('nameRotate');
-
-        if (axis.inverse) {
-            if (nameLocation === 'start') {
-                nameLocation = 'end';
-            }
-            else if (nameLocation === 'end') {
-                nameLocation = 'start';
-            }
-        }
-
-        const nameBoundingRectSize = nameBoundingRect[boundingRectDim];
-
-        if (isNameLocationCenter(nameLocation)) {
-            reservedSpace.namePositionCurrAxis = axis.position;
-            reservedSpace.nameGap[axis.position] = nameGap;
-            reservedSpace.name[axis.position] = nameBoundingRectSize;
-        }
-        else {
-            const inverseBoundingRectDim = boundingRectDim === 'height' ? 'width' : 'height';
-            const nameBoundingRectSizeInverseDim = nameBoundingRect?.[inverseBoundingRectDim] || 0;
-
-            const rotationInRadians = nameRotate * (Math.PI / 180);
-            const sin = Math.sin(rotationInRadians);
-            const cos = Math.cos(rotationInRadians);
-
-            const nameRotationIsFirstOrThirdQuadrant = sin > 0 && cos > 0 || sin < 0 && cos < 0;
-            const nameRotationIsSecondOrFourthQuadrant = sin > 0 && cos < 0 || sin < 0 && cos > 0;
-            const nameRotationIsMultipleOf180degrees = sin === 0 || cos === 1 || cos === -1;
-            const nameRotationIsMultipleOf90degrees =
-                nameRotationIsMultipleOf180degrees || sin === 1 || sin === -1 || cos === 0;
-
-            const nameLocationIsStart = isNameLocationStart(nameLocation);
-            const nameLocationIsEnd = isNameLocationEnd(nameLocation);
-
-            const reservedSpacePosition = axis.isHorizontal()
-                ? (nameLocationIsStart ? 'left' : 'right')
-                : (nameLocationIsStart ? 'bottom' : 'top');
-
-            reservedSpace.namePositionCurrAxis = reservedSpacePosition;
-            reservedSpace.nameGap[reservedSpacePosition] = nameGap;
-            reservedSpace.name[reservedSpacePosition] = nameBoundingRectSizeInverseDim;
-
-            const reservedLabelSpace = reservedSpace.labels[namePositionOrthogonalAxis];
-            const reservedNameSpace = nameBoundingRectSize - reservedLabelSpace;
-
-            const orthogonalAxisPositionIsTop = namePositionOrthogonalAxis === 'top';
-            const orthogonalAxisPositionIsBottom = namePositionOrthogonalAxis === 'bottom';
-            const orthogonalAxisPositionIsLeft = namePositionOrthogonalAxis === 'left';
-            const orthogonalAxisPositionIsRight = namePositionOrthogonalAxis === 'right';
-
-            if (axis.isHorizontal() && nameRotationIsMultipleOf90degrees
-                || !axis.isHorizontal() && nameRotationIsMultipleOf180degrees) {
-                    reservedSpace.name[namePositionOrthogonalAxis] = nameBoundingRectSize / 2 - reservedLabelSpace;
-            }
-            else if (
-                axis.isHorizontal() && (
-                    nameLocationIsStart && orthogonalAxisPositionIsTop && nameRotationIsSecondOrFourthQuadrant
-                        || nameLocationIsStart && orthogonalAxisPositionIsBottom && nameRotationIsFirstOrThirdQuadrant
-                        || nameLocationIsEnd && orthogonalAxisPositionIsTop && nameRotationIsFirstOrThirdQuadrant
-                        || nameLocationIsEnd && orthogonalAxisPositionIsBottom && nameRotationIsSecondOrFourthQuadrant
-                )
-                || !axis.isHorizontal() && (
-                    nameLocationIsStart && orthogonalAxisPositionIsLeft && nameRotationIsFirstOrThirdQuadrant
-                        || nameLocationIsStart && orthogonalAxisPositionIsRight && nameRotationIsSecondOrFourthQuadrant
-                        || nameLocationIsEnd && orthogonalAxisPositionIsLeft && nameRotationIsSecondOrFourthQuadrant
-                        || nameLocationIsEnd && orthogonalAxisPositionIsRight && nameRotationIsFirstOrThirdQuadrant
-                )
-            ) {
-                reservedSpace.name[namePositionOrthogonalAxis] = reservedNameSpace;
-            }
-        }
-    }
-    return reservedSpace;
 }
 
 export function retrieveAxisBreaksOption(model: AxisBaseModel): AxisBaseOptionCommon['breaks'] {
@@ -575,5 +442,4 @@
     // The polar radius axis can also support break feasibly. Do not do it until the requirements are met.
     return (axis.dim === 'x' || axis.dim === 'y' || axis.dim === 'z' || axis.dim === 'single')
         && axis.type !== 'category';
->>>>>>> 2b0bd9a7
 }