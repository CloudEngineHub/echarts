--- conflicted
+++ resolved
@@ -58,11 +58,8 @@
 
     private _setting: SETTING;
 
-<<<<<<< HEAD
+    // [CAVEAT]: Should update only by `_innerSetExtent`!
     // Make sure that extent[0] always <= extent[1].
-=======
-    // [CAVEAT]: Should update only by `_innerSetExtent`!
->>>>>>> 2b0bd9a7
     protected _extent: [number, number];
 
     // FIXME: Effectively, both logorithmic scale and break scale are numeric axis transformation
