/**
 * echarts组件： 数值轴
 *
 * @desc echarts基于Canvas，纯Javascript图表库，提供直观，生动，可交互，可个性化定制的数据统计图表。
 * @author Kener (@Kener-林峰, kener.linfeng@gmail.com)
 *
 */
define(function (require) {
    var Base = require('./base');

    // 图形依赖
    var TextShape = require('zrender/shape/Text');
    var LineShape = require('zrender/shape/Line');
    var RectangleShape = require('zrender/shape/Rectangle');

    var ecConfig = require('../config');
    // 数值型坐标轴默认参数
    ecConfig.valueAxis = {
        zlevel: 0,                  // 一级层叠
        z: 0,                       // 二级层叠
        show: true,
        position: 'left',      // 位置
        name: '',              // 坐标轴名字，默认为空
        nameLocation: 'end',   // 坐标轴名字位置，支持'start' | 'end'
        nameTextStyle: {},     // 坐标轴文字样式，默认取全局样式
        boundaryGap: [0, 0],   // 数值起始和结束两端空白策略
        // min: null,          // 最小值
        // max: null,          // 最大值
        // scale: false,       // 脱离0值比例，放大聚焦到最终_min，_max区间
        // splitNumber: 5,        // 分割段数，默认为5
        axisLine: {            // 坐标轴线
            show: true,        // 默认显示，属性show控制显示与否
            onZero: true,
            lineStyle: {       // 属性lineStyle控制线条样式
                color: '#48b',
                width: 2,
                type: 'solid'
            }
        },
        axisTick: {            // 坐标轴小标记
            show: false,       // 属性show控制显示与否，默认不显示
            inside: false,     // 控制小标记是否在grid里
            length :5,         // 属性length控制线长
            lineStyle: {       // 属性lineStyle控制线条样式
                color: '#333',
                width: 1
            }
        },
        axisLabel: {           // 坐标轴文本标签，详见axis.axisLabel
            show: true,
            rotate: 0,
            margin: 8,
            // clickable: false,
            // formatter: null,
            textStyle: {       // 其余属性默认使用全局文本样式，详见TEXTSTYLE
                color: '#333'
            }
        },
        splitLine: {           // 分隔线
            show: true,        // 默认显示，属性show控制显示与否
            lineStyle: {       // 属性lineStyle（详见lineStyle）控制线条样式
                color: ['#ccc'],
                width: 1,
                type: 'solid'
            }
        },
        splitArea: {           // 分隔区域
            show: false,       // 默认不显示，属性show控制显示与否
            areaStyle: {       // 属性areaStyle（详见areaStyle）控制区域样式
                color: ['rgba(250,250,250,0.3)','rgba(200,200,200,0.3)']
            }
        }
    };

    var ecDate = require('../util/date');
    var zrUtil = require('zrender/tool/util');

    /**
     * 构造函数
     * @param {Object} messageCenter echart消息中心
     * @param {ZRender} zr zrender实例
     * @param {Object} option 类目轴参数
     * @param {Object} component 组件
     * @param {Array} series 数据对象
     */
    function ValueAxis(ecTheme, messageCenter, zr, option, myChart, axisBase, series) {
        if (!series || series.length === 0) {
            console.err('option.series.length == 0.');
            return;
        }

        Base.call(this, ecTheme, messageCenter, zr, option, myChart);

        this.series = series;
        this.grid = this.component.grid;

        for (var method in axisBase) {
            this[method] = axisBase[method];
        }

        this.refresh(option, series);
    }

    ValueAxis.prototype = {
        type: ecConfig.COMPONENT_TYPE_AXIS_VALUE,

        _buildShape: function () {
            this._hasData = false;
            this._calculateValue();
            if (!this._hasData || !this.option.show) {
                return;
            }

            this.option.splitArea.show && this._buildSplitArea();
            this.option.splitLine.show && this._buildSplitLine();
            this.option.axisLine.show && this._buildAxisLine();
            this.option.axisTick.show && this._buildAxisTick();
            this.option.axisLabel.show && this._buildAxisLabel();

            for (var i = 0, l = this.shapeList.length; i < l; i++) {
                this.zr.addShape(this.shapeList[i]);
            }
        },

        // 小标记
        _buildAxisTick: function () {
            var axShape;
            var data       = this._valueList;
            var dataLength = this._valueList.length;
            var tickOption = this.option.axisTick;
            var length     = tickOption.length;
            var color      = tickOption.lineStyle.color;
            var lineWidth  = tickOption.lineStyle.width;

            if (this.isHorizontal()) {
                // 横向
                var yPosition = this.option.position === 'bottom'
                        ? (tickOption.inside
                           ? (this.grid.getYend() - length - 1) : (this.grid.getYend()) + 1)
                        : (tickOption.inside
                           ? (this.grid.getY() + 1) : (this.grid.getY() - length - 1));
                var x;
                for (var i = 0; i < dataLength; i++) {
                    // 亚像素优化
                    x = this.subPixelOptimize(this.getCoord(data[i]), lineWidth);
                    axShape = {
                        _axisShape: 'axisTick',
                        zlevel: this.getZlevelBase(),
                        z: this.getZBase(),
                        hoverable: false,
                        style: {
                            xStart: x,
                            yStart: yPosition,
                            xEnd: x,
                            yEnd: yPosition + length,
                            strokeColor: color,
                            lineWidth: lineWidth
                        }
                    };
                    this.shapeList.push(new LineShape(axShape));
                }
            }
            else {
                // 纵向
                var xPosition = this.option.position === 'left'
                    ? (tickOption.inside
                       ? (this.grid.getX() + 1) : (this.grid.getX() - length - 1))
                    : (tickOption.inside
                       ? (this.grid.getXend() - length - 1) : (this.grid.getXend() + 1));

                var y;
                for (var i = 0; i < dataLength; i++) {
                    // 亚像素优化
                    y = this.subPixelOptimize(this.getCoord(data[i]), lineWidth);
                    axShape = {
                        _axisShape: 'axisTick',
                        zlevel: this.getZlevelBase(),
                        z: this.getZBase(),
                        hoverable: false,
                        style: {
                            xStart: xPosition,
                            yStart: y,
                            xEnd: xPosition + length,
                            yEnd: y,
                            strokeColor: color,
                            lineWidth: lineWidth
                        }
                    };
                    this.shapeList.push(new LineShape(axShape));
                }
            }
        },

        // 坐标轴文本
        _buildAxisLabel: function () {
            var axShape;
            var data       = this._valueList;
            var dataLength = this._valueList.length;
            var rotate     = this.option.axisLabel.rotate;
            var margin     = this.option.axisLabel.margin;
            var clickable  = this.option.axisLabel.clickable;
            var textStyle  = this.option.axisLabel.textStyle;

            if (this.isHorizontal()) {
                // 横向
                var yPosition;
                var baseLine;
                if (this.option.position === 'bottom') {
                    yPosition = this.grid.getYend() + margin;
                    baseLine = 'top';
                }
                else {
                    yPosition = this.grid.getY() - margin;
                    baseLine = 'bottom';
                }

                for (var i = 0; i < dataLength; i++) {
                    axShape = {
                        zlevel: this.getZlevelBase(),
                        z: this.getZBase() +3,
                        hoverable: false,
                        style: {
                            x: this.getCoord(data[i]),
                            y: yPosition,
                            color: typeof textStyle.color === 'function'
                                   ? textStyle.color(data[i]) : textStyle.color,
                            text: this._valueLabel[i],
                            textFont: this.getFont(textStyle),
                            textAlign: textStyle.align || 'center',
                            textBaseline: textStyle.baseline || baseLine
                        }
                    };
                    if (rotate) {
                        axShape.style.textAlign = rotate > 0
                                                  ? (this.option.position === 'bottom'
                                                    ? 'right' : 'left')
                                                  : (this.option.position === 'bottom'
                                                    ? 'left' : 'right');
                        axShape.rotation = [
                            rotate * Math.PI / 180,
                            axShape.style.x,
                            axShape.style.y
                        ];
                    }
                    this.shapeList.push(new TextShape(
                        this._axisLabelClickable(clickable, axShape)
                    ));
                }
            }
            else {
                // 纵向
                var xPosition;
                var align;
                if (this.option.position === 'left') {
                    xPosition = this.grid.getX() - margin;
                    align = 'right';
                }
                else {
                    xPosition = this.grid.getXend() + margin;
                    align = 'left';
                }

                for (var i = 0; i < dataLength; i++) {
                    axShape = {
                        zlevel: this.getZlevelBase(),
                        z: this.getZBase() + 3,
                        hoverable: false,
                        style: {
                            x: xPosition,
                            y: this.getCoord(data[i]),
                            color: typeof textStyle.color === 'function'
                                   ? textStyle.color(data[i]) : textStyle.color,
                            text: this._valueLabel[i],
                            textFont: this.getFont(textStyle),
                            textAlign: textStyle.align || align,
                            textBaseline: textStyle.baseline
                                          || (
                                              (i === 0 && this.option.name !== '')
                                              ? 'bottom'
                                                : (i === dataLength - 1 && this.option.name !== '') ? 'top' : 'middle'
                                          )
                        }
                    };

                    if (rotate) {
                        axShape.rotation = [
                            rotate * Math.PI / 180,
                            axShape.style.x,
                            axShape.style.y
                        ];
                    }
                    this.shapeList.push(new TextShape(
                        this._axisLabelClickable(clickable, axShape)
                    ));
                }
            }
        },

        _buildSplitLine: function () {
            var axShape;
            var data        = this._valueList;
            var dataLength  = this._valueList.length;
            var sLineOption = this.option.splitLine;
            var lineType    = sLineOption.lineStyle.type;
            var lineWidth   = sLineOption.lineStyle.width;
            var color       = sLineOption.lineStyle.color;
            color = color instanceof Array ? color : [color];
            var colorLength = color.length;

            if (this.isHorizontal()) {
                // 横向
                var sy = this.grid.getY();
                var ey = this.grid.getYend();
                var x;

                for (var i = 0; i < dataLength; i++) {
                    // 亚像素优化
                    x = this.subPixelOptimize(this.getCoord(data[i]), lineWidth);
                    axShape = {
                        zlevel: this.getZlevelBase(),
                        z: this.getZBase(),
                        hoverable: false,
                        style: {
                            xStart: x,
                            yStart: sy,
                            xEnd: x,
                            yEnd: ey,
                            strokeColor: color[i % colorLength],
                            lineType: lineType,
                            lineWidth: lineWidth
                        }
                    };
                    this.shapeList.push(new LineShape(axShape));
                }

            }
            else {
                // 纵向
                var sx = this.grid.getX();
                var ex = this.grid.getXend();
                var y;

                for (var i = 0; i < dataLength; i++) {
                    // 亚像素优化
                    y = this.subPixelOptimize(this.getCoord(data[i]), lineWidth);
                    axShape = {
                        zlevel: this.getZlevelBase(),
                        z: this.getZBase(),
                        hoverable: false,
                        style: {
                            xStart: sx,
                            yStart: y,
                            xEnd: ex,
                            yEnd: y,
                            strokeColor: color[i % colorLength],
                            lineType: lineType,
                            lineWidth: lineWidth
                        }
                    };
                    this.shapeList.push(new LineShape(axShape));
                }
            }
        },

        _buildSplitArea: function () {
            var axShape;
            var color = this.option.splitArea.areaStyle.color;

            if (!(color instanceof Array)) {
                // 非数组一律认为是单一颜色的字符串，单一颜色则用一个背景，颜色错误不负责啊！！！
                axShape = {
                    zlevel: this.getZlevelBase(),
                    z: this.getZBase(),
                    hoverable: false,
                    style: {
                        x: this.grid.getX(),
                        y: this.grid.getY(),
                        width: this.grid.getWidth(),
                        height: this.grid.getHeight(),
                        color: color
                        // type: this.option.splitArea.areaStyle.type,
                    }
                };
                this.shapeList.push(new RectangleShape(axShape));
            }
            else {
                // 多颜色
                var colorLength = color.length;
                var data        = this._valueList;
                var dataLength  = this._valueList.length;

                if (this.isHorizontal()) {
                    // 横向
                    var y = this.grid.getY();
                    var height = this.grid.getHeight();
                    var lastX = this.grid.getX();
                    var curX;

                    for (var i = 0; i <= dataLength; i++) {
                        curX = i < dataLength
                               ? this.getCoord(data[i])
                               : this.grid.getXend();
                        axShape = {
                            zlevel: this.getZlevelBase(),
                            z: this.getZBase(),
                            hoverable: false,
                            style: {
                                x: lastX,
                                y: y,
                                width: curX - lastX,
                                height: height,
                                color: color[i % colorLength]
                                // type: this.option.splitArea.areaStyle.type,
                            }
                        };
                        this.shapeList.push(new RectangleShape(axShape));
                        lastX = curX;
                    }
                }
                else {
                    // 纵向
                    var x = this.grid.getX();
                    var width = this.grid.getWidth();
                    var lastYend = this.grid.getYend();
                    var curY;

                    for (var i = 0; i <= dataLength; i++) {
                        curY = i < dataLength
                               ? this.getCoord(data[i])
                               : this.grid.getY();
                        axShape = {
                            zlevel: this.getZlevelBase(),
                            z: this.getZBase(),
                            hoverable: false,
                            style: {
                                x: x,
                                y: curY,
                                width: width,
                                height: lastYend - curY,
                                color: color[i % colorLength]
                                // type: this.option.splitArea.areaStyle.type
                            }
                        };
                        this.shapeList.push(new RectangleShape(axShape));
                        lastYend = curY;
                    }
                }
            }
        },

        /**
         * 极值计算
         */
        _calculateValue: function () {
            if (isNaN(this.option.min - 0) || isNaN(this.option.max - 0)) {
                // 有一个没指定都得算
                // 数据整形
                var data = {};          // 整形后数据抽取
                var xIdx;
                var yIdx;
                var legend = this.component.legend;
                for (var i = 0, l = this.series.length; i < l; i++) {
                    if (this.series[i].type != ecConfig.CHART_TYPE_LINE
                        && this.series[i].type != ecConfig.CHART_TYPE_BAR
                        && this.series[i].type != ecConfig.CHART_TYPE_SCATTER
                        && this.series[i].type != ecConfig.CHART_TYPE_K
                        && this.series[i].type != ecConfig.CHART_TYPE_EVENTRIVER
                    ) {
                        // 非坐标轴支持的不算极值
                        continue;
                    }
                    // 请允许我写开，跟上面一个不是一样东西
                    if (legend && !legend.isSelected(this.series[i].name)){
                        continue;
                    }

                    // 不指定默认为第一轴线
                    xIdx = this.series[i].xAxisIndex || 0;
                    yIdx = this.series[i].yAxisIndex || 0;
                    if ((this.option.xAxisIndex != xIdx)
                        && (this.option.yAxisIndex != yIdx)
                    ) {
                        // 不是自己的数据不计算极值
                        continue;
                    }

                    this._calculSum(data, i);
                }

                // 找极值
                var oriData;            // 原始数据
                for (var i in data){
                    oriData = data[i];
                    for (var j = 0, k = oriData.length; j < k; j++) {
                        if (!isNaN(oriData[j])){
                            this._hasData = true;
                            this._min = oriData[j];
                            this._max = oriData[j];
                            break;
                        }
                    }
                    if (this._hasData) {
                        break;
                    }
                }
                for (var i in data){
                    oriData = data[i];
                    for (var j = 0, k = oriData.length; j < k; j++) {
                        if (!isNaN(oriData[j])){
                            this._min = Math.min(this._min, oriData[j]);
                            this._max = Math.max(this._max, oriData[j]);
                        }
                    }
                }

                // console.log(this._min,this._max,'vvvvv111111',this.option.type)
                // log情况暂时禁用boundaryGap。
                var boundaryGap = this.option.type !== 'log' ? this.option.boundaryGap : [0, 0];
                var gap = Math.abs(this._max - this._min);
                this._min = isNaN(this.option.min - 0)
                       ? (this._min - Math.abs(gap * boundaryGap[0]))
                       : (this.option.min - 0);    // 指定min忽略boundaryGay[0]

                this._max = isNaN(this.option.max - 0)
                       ? (this._max + Math.abs(gap * boundaryGap[1]))
                       : (this.option.max - 0);    // 指定max忽略boundaryGay[1]
                if (this._min === this._max) {
                    if (this._max === 0) {
                        // 修复全0数据
                        this._max = 1;
                    }
                    // 修复最大值==最小值时数据整形
                    else if (this._max > 0) {
                        this._min = this._max / this.option.splitNumber != null ? this.option.splitNumber : 5;
                    }
                    else { // this._max < 0
                        this._max = this._max / this.option.splitNumber != null ? this.option.splitNumber : 5;
                    }
                }

                if (this.option.type === 'time') {
                    this._reformTimeValue();
                }
                else if (this.option.type === 'log') {
                    this._reformLogValue();
                }
                else {
                    this._reformValue(this.option.scale);
                }
            }
            else {
                this._hasData = true;
                // 用户指定min max就不多管闲事了
                this._min = this.option.min - 0;    // 指定min忽略boundaryGay[0]
                this._max = this.option.max - 0;    // 指定max忽略boundaryGay[1]

                if (this.option.type === 'time') {
                    this._reformTimeValue();
                }
                else if (this.option.type === 'log') {
                    this._reformLogValue();
                }
                else {
                    this._customerValue();
                }
            }
        },

        /**
         * 内部使用，计算某系列下的堆叠和
         */
        _calculSum: function (data, i) {
            var key = this.series[i].name || 'kener';
            var value;
            var oriData;
            if (!this.series[i].stack) {
                data[key] = data[key] || [];
                if (this.series[i].type != ecConfig.CHART_TYPE_EVENTRIVER) {
                    oriData = this.series[i].data;
                    for (var j = 0, k = oriData.length; j < k; j++) {
                        value = this.getDataFromOption(oriData[j]);
                        if (this.series[i].type === ecConfig.CHART_TYPE_K) {
                            data[key].push(value[0]);
                            data[key].push(value[1]);
                            data[key].push(value[2]);
                            data[key].push(value[3]);
                        }
                        else if (value instanceof Array) {
                            // scatter 、 不等距 line bar
                            if (this.option.xAxisIndex != -1) {
                                data[key].push(
                                    this.option.type != 'time'
                                    ? value[0] : ecDate.getNewDate(value[0])
                                );
                            }
                            if (this.option.yAxisIndex != -1) {
                                data[key].push(
                                    this.option.type != 'time'
                                    ? value[1] : ecDate.getNewDate(value[1])
                                );
                            }
                        }
                        else {
                            data[key].push(value);
                        }
                    }
                }
                else {
                    // eventRiver
                    oriData = this.series[i].data;
                    for (var j = 0, k = oriData.length; j < k; j++) {
                        var evolution = oriData[j].evolution;
                        for (var m = 0, n = evolution.length; m < n; m++) {
                            data[key].push(ecDate.getNewDate(evolution[m].time));
                        }
                    }
                }
            }
            else {
                // 堆积数据，需要区分正负向堆积
                var keyP = '__Magic_Key_Positive__' + this.series[i].stack;
                var keyN = '__Magic_Key_Negative__' + this.series[i].stack;
                data[keyP] = data[keyP] || [];
                data[keyN] = data[keyN] || [];
                data[key] = data[key] || [];  // scale下还需要记录每一个量
                oriData = this.series[i].data;
                for (var j = 0, k = oriData.length; j < k; j++) {
                    value = this.getDataFromOption(oriData[j]);
                    if (value === '-') {
                        continue;
                    }
                    value = value - 0;
                    if (value >= 0) {
                        if (data[keyP][j] != null) {
                            data[keyP][j] += value;
                        }
                        else {
                            data[keyP][j] = value;
                        }
                    }
                    else {
                        if (data[keyN][j] != null) {
                            data[keyN][j] += value;
                        }
                        else {
                            data[keyN][j] = value;
                        }
                    }
                    if (this.option.scale) {
                        data[key].push(value);
                    }
                }
            }
        },

        /**
         * 找到原始数据的极值后根据选项整形最终 this._min / this._max / this._valueList
         * 如果你不知道这个“整形”的用义，请不要试图去理解和修改这个方法！找我也没用，我相信我已经记不起来！
         * 如果你有更简洁的数学推导欢迎重写，后果自负~
         *
         * by kener.linfeng@gmail.com 2013-1-8
         * --------
         * 感谢谢世威(https://github.com/i6ma)，终于有人改这个方法了
         * by Kener 2014-11-6
         */
        _reformValue: function (scale) {
            var smartSteps = require('../util/smartSteps');
            var splitNumber = this.option.splitNumber;

            // 非scale下双正，修正最小值为0
            if (!scale && this._min >= 0 && this._max >= 0) {
                this._min = 0;
            }
            // 非scale下双负，修正最大值为0
            if (!scale && this._min <= 0 && this._max <= 0) {
                this._max = 0;
            }

            var stepOpt = smartSteps(this._min, this._max, splitNumber);
            splitNumber = splitNumber != null ? splitNumber : stepOpt.secs;
            //this.option.splitNumber = splitNumber;
            this._min = stepOpt.min;
            this._max = stepOpt.max;
            this._valueList = stepOpt.pnts;
            this._reformLabelData();
        },

        /**
         * 格式化时间值
         */
        _reformTimeValue : function() {
            var splitNumber = this.option.splitNumber != null ? this.option.splitNumber : 5;

            // 最优解
            var curValue = ecDate.getAutoFormatter(this._min, this._max, splitNumber);
            // 目标
            var formatter = curValue.formatter;
            var gapValue = curValue.gapValue;

            this._valueList = [ecDate.getNewDate(this._min)];
            var startGap;
            switch (formatter) {
                case 'week' :
                    startGap = ecDate.nextMonday(this._min);
                    break;
                case 'month' :
                    startGap = ecDate.nextNthOnMonth(this._min, 1);
                    break;
                case 'quarter' :
                    startGap = ecDate.nextNthOnQuarterYear(this._min, 1);
                    break;
                case 'half-year' :
                    startGap = ecDate.nextNthOnHalfYear(this._min, 1);
                    break;
                case 'year' :
                    startGap = ecDate.nextNthOnYear(this._min, 1);
                    break;
                default :
                    // 大于2小时需要考虑时区不能直接取整
                    if (gapValue <= 3600000 * 2) {
                        startGap = (Math.floor(this._min / gapValue) + 1) * gapValue;
                    }
                    else {
                        startGap = ecDate.getNewDate(this._min - (-gapValue));
                        startGap.setHours(Math.round(startGap.getHours() / 6) * 6);
                        startGap.setMinutes(0);
                        startGap.setSeconds(0);
                    }
                    break;
            }

            if (startGap - this._min < gapValue / 2) {
                startGap -= -gapValue;
            }

            // console.log(startGap,gapValue,this._min, this._max,formatter)
            curValue = ecDate.getNewDate(startGap);
            splitNumber *= 1.5;
            while (splitNumber-- >= 0) {
                if (formatter == 'month'
                    || formatter == 'quarter'
                    || formatter == 'half-year'
                    || formatter == 'year'
                ) {
                    curValue.setDate(1);
                }
                if (this._max - curValue < gapValue / 2) {
                    break;
                }
                this._valueList.push(curValue);
                curValue = ecDate.getNewDate(curValue - (-gapValue));
            }
            this._valueList.push(ecDate.getNewDate(this._max));

            this._reformLabelData((function (formatterStr) {
                return function (value) {
                    return ecDate.format(formatterStr, value);
                };
            })(formatter));
        },

        _customerValue: function () {
            var accMath = require('../util/accMath');
            var splitNumber = this.option.splitNumber != null ? this.option.splitNumber : 5;
            var splitGap = (this._max - this._min) / splitNumber;

            this._valueList = [];
            for (var i = 0; i <= splitNumber; i++) {
                this._valueList.push(accMath.accAdd(this._min, accMath.accMul(splitGap, i)));
            }
            this._reformLabelData();
        },

        _reformLogValue: function() {
            // log数轴本质就是缩放，相当于默认this.option.scale === true，所以不修正_min和_max到0。
<<<<<<< HEAD

            var stepOpt = require('../util/smartLogSteps')({
                dataMin: this._min,
                dataMax: this._max,
                logPositive: this.option.logPositive,
                splitNumber: this.option.splitNumber
            });

            this._min = stepOpt.dataMin;
            this._max = stepOpt.dataMax;
            this._valueList = stepOpt.tickList;
            // {value2Coord: {Function}, coord2Value: {Function}}
            this._dataMappingMethods = stepOpt.dataMappingMethods;

            this._reformLabelData();
        },

        _reformLabelData: function (timeFormatter) {
=======
            var thisOption = this.option;
            var result = require('../util/smartLogSteps')({
                dataMin: this._min,
                dataMax: this._max,
                logPositive: thisOption.logPositive,
                logLabelBase: thisOption.logLabelBase,
                splitNumber: thisOption.splitNumber
            });

            this._min = result.dataMin;
            this._max = result.dataMax;
            this._valueList = result.tickList;
            // {value2Coord: {Function}, coord2Value: {Function}}
            this._dataMappingMethods = result.dataMappingMethods;

            this._reformLabelData(result.labelFormatter);
        },

        _reformLabelData: function (innerFormatter) {
>>>>>>> 82129bd8
            this._valueLabel = [];
            var formatter = this.option.axisLabel.formatter;
            if (formatter) {
                for (var i = 0, l = this._valueList.length; i < l; i++) {
                    if (typeof formatter === 'function') {
                        this._valueLabel.push(
                            innerFormatter
                                ? formatter.call(this.myChart, this._valueList[i], innerFormatter)
                                : formatter.call(this.myChart, this._valueList[i])
                        );
                    }
                    else if (typeof formatter === 'string') {
                        this._valueLabel.push(
<<<<<<< HEAD
                            timeFormatter
=======
                            innerFormatter
>>>>>>> 82129bd8
                                ? ecDate.format(formatter, this._valueList[i])
                                : formatter.replace('{value}',this._valueList[i])
                        );
                    }
                }
            }
            else {
                for (var i = 0, l = this._valueList.length; i < l; i++) {
                    this._valueLabel.push(
                        innerFormatter
                            ? innerFormatter(this._valueList[i])
                            : this.numAddCommas(this._valueList[i]) // 每三位默认加,格式化
                    );
                }
            }
        },

        getExtremum: function () {
            this._calculateValue();
            var dataMappingMethods = this._dataMappingMethods;
            return {
                min: this._min,
                max: this._max,
                dataMappingMethods: dataMappingMethods
                    ? zrUtil.merge({}, dataMappingMethods) : null
            };
        },

        /**
         * 刷新
         */
        refresh: function (newOption, newSeries) {
            if (newOption) {
                this.option = this.reformOption(newOption);
                // 通用字体设置
                this.option.axisLabel.textStyle = zrUtil.merge(
                    this.option.axisLabel.textStyle || {},
                    this.ecTheme.textStyle
                );
                this.series = newSeries;
            }
            if (this.zr) {   // 数值轴的另外一个功能只是用来计算极值
                this.clear();
                this._buildShape();
            }
        },

        // 根据值换算位置
        getCoord: function (value) {
            if (this._dataMappingMethods) {
                value = this._dataMappingMethods.value2Coord(value);
            }

            value = value < this._min ? this._min : value;
            value = value > this._max ? this._max : value;

            var result;
            if (!this.isHorizontal()) {
                // 纵向
                result = this.grid.getYend()
                         - (value - this._min)
                           / (this._max - this._min)
                           * this.grid.getHeight();
            }
            else {
                // 横向
                result = this.grid.getX()
                         + (value - this._min)
                           / (this._max - this._min)
                           * this.grid.getWidth();
            }

            return result;
            // Math.floor可能引起一些偏差，但性能会更好
            /* 准确更重要
            return (value === this._min || value === this._max)
                   ? result
                   : Math.floor(result);
            */
        },

        // 根据值换算绝对大小
        getCoordSize: function (value) {
            if (!this.isHorizontal()) {
                // 纵向
                return Math.abs(value / (this._max - this._min) * this.grid.getHeight());
            }
            else {
                // 横向
                return Math.abs(value / (this._max - this._min) * this.grid.getWidth());
            }
        },

        // 根据位置换算值
        getValueFromCoord: function(coord) {
            var result;

            if (!this.isHorizontal()) {
                // 纵向
                coord = coord < this.grid.getY() ? this.grid.getY() : coord;
                coord = coord > this.grid.getYend() ? this.grid.getYend() : coord;
                result = this._max
                         - (coord - this.grid.getY())
                           / this.grid.getHeight()
                           * (this._max - this._min);
            }
            else {
                // 横向
                coord = coord < this.grid.getX() ? this.grid.getX() : coord;
                coord = coord > this.grid.getXend() ? this.grid.getXend() : coord;
                result = this._min
                         + (coord - this.grid.getX())
                           / this.grid.getWidth()
                           * (this._max - this._min);
            }

            if (this._dataMappingMethods) {
                result = this._dataMappingMethods.coord2Value(result);
            }

            return result.toFixed(2) - 0;
        },

        isMaindAxis : function (value) {
            for (var i = 0, l = this._valueList.length; i < l; i++) {
                if (this._valueList[i] === value) {
                    return true;
                }
            }
            return false;
        }
    };

    zrUtil.inherits(ValueAxis, Base);

    require('../component').define('valueAxis', ValueAxis);

    return ValueAxis;
});

<|MERGE_RESOLUTION|>--- conflicted
+++ resolved
@@ -1,973 +1,948 @@
-/**
- * echarts组件： 数值轴
- *
- * @desc echarts基于Canvas，纯Javascript图表库，提供直观，生动，可交互，可个性化定制的数据统计图表。
- * @author Kener (@Kener-林峰, kener.linfeng@gmail.com)
- *
- */
-define(function (require) {
-    var Base = require('./base');
-
-    // 图形依赖
-    var TextShape = require('zrender/shape/Text');
-    var LineShape = require('zrender/shape/Line');
-    var RectangleShape = require('zrender/shape/Rectangle');
-
-    var ecConfig = require('../config');
-    // 数值型坐标轴默认参数
-    ecConfig.valueAxis = {
-        zlevel: 0,                  // 一级层叠
-        z: 0,                       // 二级层叠
-        show: true,
-        position: 'left',      // 位置
-        name: '',              // 坐标轴名字，默认为空
-        nameLocation: 'end',   // 坐标轴名字位置，支持'start' | 'end'
-        nameTextStyle: {},     // 坐标轴文字样式，默认取全局样式
-        boundaryGap: [0, 0],   // 数值起始和结束两端空白策略
-        // min: null,          // 最小值
-        // max: null,          // 最大值
-        // scale: false,       // 脱离0值比例，放大聚焦到最终_min，_max区间
-        // splitNumber: 5,        // 分割段数，默认为5
-        axisLine: {            // 坐标轴线
-            show: true,        // 默认显示，属性show控制显示与否
-            onZero: true,
-            lineStyle: {       // 属性lineStyle控制线条样式
-                color: '#48b',
-                width: 2,
-                type: 'solid'
-            }
-        },
-        axisTick: {            // 坐标轴小标记
-            show: false,       // 属性show控制显示与否，默认不显示
-            inside: false,     // 控制小标记是否在grid里
-            length :5,         // 属性length控制线长
-            lineStyle: {       // 属性lineStyle控制线条样式
-                color: '#333',
-                width: 1
-            }
-        },
-        axisLabel: {           // 坐标轴文本标签，详见axis.axisLabel
-            show: true,
-            rotate: 0,
-            margin: 8,
-            // clickable: false,
-            // formatter: null,
-            textStyle: {       // 其余属性默认使用全局文本样式，详见TEXTSTYLE
-                color: '#333'
-            }
-        },
-        splitLine: {           // 分隔线
-            show: true,        // 默认显示，属性show控制显示与否
-            lineStyle: {       // 属性lineStyle（详见lineStyle）控制线条样式
-                color: ['#ccc'],
-                width: 1,
-                type: 'solid'
-            }
-        },
-        splitArea: {           // 分隔区域
-            show: false,       // 默认不显示，属性show控制显示与否
-            areaStyle: {       // 属性areaStyle（详见areaStyle）控制区域样式
-                color: ['rgba(250,250,250,0.3)','rgba(200,200,200,0.3)']
-            }
-        }
-    };
-
-    var ecDate = require('../util/date');
-    var zrUtil = require('zrender/tool/util');
-
-    /**
-     * 构造函数
-     * @param {Object} messageCenter echart消息中心
-     * @param {ZRender} zr zrender实例
-     * @param {Object} option 类目轴参数
-     * @param {Object} component 组件
-     * @param {Array} series 数据对象
-     */
-    function ValueAxis(ecTheme, messageCenter, zr, option, myChart, axisBase, series) {
-        if (!series || series.length === 0) {
-            console.err('option.series.length == 0.');
-            return;
-        }
-
-        Base.call(this, ecTheme, messageCenter, zr, option, myChart);
-
-        this.series = series;
-        this.grid = this.component.grid;
-
-        for (var method in axisBase) {
-            this[method] = axisBase[method];
-        }
-
-        this.refresh(option, series);
-    }
-
-    ValueAxis.prototype = {
-        type: ecConfig.COMPONENT_TYPE_AXIS_VALUE,
-
-        _buildShape: function () {
-            this._hasData = false;
-            this._calculateValue();
-            if (!this._hasData || !this.option.show) {
-                return;
-            }
-
-            this.option.splitArea.show && this._buildSplitArea();
-            this.option.splitLine.show && this._buildSplitLine();
-            this.option.axisLine.show && this._buildAxisLine();
-            this.option.axisTick.show && this._buildAxisTick();
-            this.option.axisLabel.show && this._buildAxisLabel();
-
-            for (var i = 0, l = this.shapeList.length; i < l; i++) {
-                this.zr.addShape(this.shapeList[i]);
-            }
-        },
-
-        // 小标记
-        _buildAxisTick: function () {
-            var axShape;
-            var data       = this._valueList;
-            var dataLength = this._valueList.length;
-            var tickOption = this.option.axisTick;
-            var length     = tickOption.length;
-            var color      = tickOption.lineStyle.color;
-            var lineWidth  = tickOption.lineStyle.width;
-
-            if (this.isHorizontal()) {
-                // 横向
-                var yPosition = this.option.position === 'bottom'
-                        ? (tickOption.inside
-                           ? (this.grid.getYend() - length - 1) : (this.grid.getYend()) + 1)
-                        : (tickOption.inside
-                           ? (this.grid.getY() + 1) : (this.grid.getY() - length - 1));
-                var x;
-                for (var i = 0; i < dataLength; i++) {
-                    // 亚像素优化
-                    x = this.subPixelOptimize(this.getCoord(data[i]), lineWidth);
-                    axShape = {
-                        _axisShape: 'axisTick',
-                        zlevel: this.getZlevelBase(),
-                        z: this.getZBase(),
-                        hoverable: false,
-                        style: {
-                            xStart: x,
-                            yStart: yPosition,
-                            xEnd: x,
-                            yEnd: yPosition + length,
-                            strokeColor: color,
-                            lineWidth: lineWidth
-                        }
-                    };
-                    this.shapeList.push(new LineShape(axShape));
-                }
-            }
-            else {
-                // 纵向
-                var xPosition = this.option.position === 'left'
-                    ? (tickOption.inside
-                       ? (this.grid.getX() + 1) : (this.grid.getX() - length - 1))
-                    : (tickOption.inside
-                       ? (this.grid.getXend() - length - 1) : (this.grid.getXend() + 1));
-
-                var y;
-                for (var i = 0; i < dataLength; i++) {
-                    // 亚像素优化
-                    y = this.subPixelOptimize(this.getCoord(data[i]), lineWidth);
-                    axShape = {
-                        _axisShape: 'axisTick',
-                        zlevel: this.getZlevelBase(),
-                        z: this.getZBase(),
-                        hoverable: false,
-                        style: {
-                            xStart: xPosition,
-                            yStart: y,
-                            xEnd: xPosition + length,
-                            yEnd: y,
-                            strokeColor: color,
-                            lineWidth: lineWidth
-                        }
-                    };
-                    this.shapeList.push(new LineShape(axShape));
-                }
-            }
-        },
-
-        // 坐标轴文本
-        _buildAxisLabel: function () {
-            var axShape;
-            var data       = this._valueList;
-            var dataLength = this._valueList.length;
-            var rotate     = this.option.axisLabel.rotate;
-            var margin     = this.option.axisLabel.margin;
-            var clickable  = this.option.axisLabel.clickable;
-            var textStyle  = this.option.axisLabel.textStyle;
-
-            if (this.isHorizontal()) {
-                // 横向
-                var yPosition;
-                var baseLine;
-                if (this.option.position === 'bottom') {
-                    yPosition = this.grid.getYend() + margin;
-                    baseLine = 'top';
-                }
-                else {
-                    yPosition = this.grid.getY() - margin;
-                    baseLine = 'bottom';
-                }
-
-                for (var i = 0; i < dataLength; i++) {
-                    axShape = {
-                        zlevel: this.getZlevelBase(),
-                        z: this.getZBase() +3,
-                        hoverable: false,
-                        style: {
-                            x: this.getCoord(data[i]),
-                            y: yPosition,
-                            color: typeof textStyle.color === 'function'
-                                   ? textStyle.color(data[i]) : textStyle.color,
-                            text: this._valueLabel[i],
-                            textFont: this.getFont(textStyle),
-                            textAlign: textStyle.align || 'center',
-                            textBaseline: textStyle.baseline || baseLine
-                        }
-                    };
-                    if (rotate) {
-                        axShape.style.textAlign = rotate > 0
-                                                  ? (this.option.position === 'bottom'
-                                                    ? 'right' : 'left')
-                                                  : (this.option.position === 'bottom'
-                                                    ? 'left' : 'right');
-                        axShape.rotation = [
-                            rotate * Math.PI / 180,
-                            axShape.style.x,
-                            axShape.style.y
-                        ];
-                    }
-                    this.shapeList.push(new TextShape(
-                        this._axisLabelClickable(clickable, axShape)
-                    ));
-                }
-            }
-            else {
-                // 纵向
-                var xPosition;
-                var align;
-                if (this.option.position === 'left') {
-                    xPosition = this.grid.getX() - margin;
-                    align = 'right';
-                }
-                else {
-                    xPosition = this.grid.getXend() + margin;
-                    align = 'left';
-                }
-
-                for (var i = 0; i < dataLength; i++) {
-                    axShape = {
-                        zlevel: this.getZlevelBase(),
-                        z: this.getZBase() + 3,
-                        hoverable: false,
-                        style: {
-                            x: xPosition,
-                            y: this.getCoord(data[i]),
-                            color: typeof textStyle.color === 'function'
-                                   ? textStyle.color(data[i]) : textStyle.color,
-                            text: this._valueLabel[i],
-                            textFont: this.getFont(textStyle),
-                            textAlign: textStyle.align || align,
-                            textBaseline: textStyle.baseline
-                                          || (
-                                              (i === 0 && this.option.name !== '')
-                                              ? 'bottom'
-                                                : (i === dataLength - 1 && this.option.name !== '') ? 'top' : 'middle'
-                                          )
-                        }
-                    };
-
-                    if (rotate) {
-                        axShape.rotation = [
-                            rotate * Math.PI / 180,
-                            axShape.style.x,
-                            axShape.style.y
-                        ];
-                    }
-                    this.shapeList.push(new TextShape(
-                        this._axisLabelClickable(clickable, axShape)
-                    ));
-                }
-            }
-        },
-
-        _buildSplitLine: function () {
-            var axShape;
-            var data        = this._valueList;
-            var dataLength  = this._valueList.length;
-            var sLineOption = this.option.splitLine;
-            var lineType    = sLineOption.lineStyle.type;
-            var lineWidth   = sLineOption.lineStyle.width;
-            var color       = sLineOption.lineStyle.color;
-            color = color instanceof Array ? color : [color];
-            var colorLength = color.length;
-
-            if (this.isHorizontal()) {
-                // 横向
-                var sy = this.grid.getY();
-                var ey = this.grid.getYend();
-                var x;
-
-                for (var i = 0; i < dataLength; i++) {
-                    // 亚像素优化
-                    x = this.subPixelOptimize(this.getCoord(data[i]), lineWidth);
-                    axShape = {
-                        zlevel: this.getZlevelBase(),
-                        z: this.getZBase(),
-                        hoverable: false,
-                        style: {
-                            xStart: x,
-                            yStart: sy,
-                            xEnd: x,
-                            yEnd: ey,
-                            strokeColor: color[i % colorLength],
-                            lineType: lineType,
-                            lineWidth: lineWidth
-                        }
-                    };
-                    this.shapeList.push(new LineShape(axShape));
-                }
-
-            }
-            else {
-                // 纵向
-                var sx = this.grid.getX();
-                var ex = this.grid.getXend();
-                var y;
-
-                for (var i = 0; i < dataLength; i++) {
-                    // 亚像素优化
-                    y = this.subPixelOptimize(this.getCoord(data[i]), lineWidth);
-                    axShape = {
-                        zlevel: this.getZlevelBase(),
-                        z: this.getZBase(),
-                        hoverable: false,
-                        style: {
-                            xStart: sx,
-                            yStart: y,
-                            xEnd: ex,
-                            yEnd: y,
-                            strokeColor: color[i % colorLength],
-                            lineType: lineType,
-                            lineWidth: lineWidth
-                        }
-                    };
-                    this.shapeList.push(new LineShape(axShape));
-                }
-            }
-        },
-
-        _buildSplitArea: function () {
-            var axShape;
-            var color = this.option.splitArea.areaStyle.color;
-
-            if (!(color instanceof Array)) {
-                // 非数组一律认为是单一颜色的字符串，单一颜色则用一个背景，颜色错误不负责啊！！！
-                axShape = {
-                    zlevel: this.getZlevelBase(),
-                    z: this.getZBase(),
-                    hoverable: false,
-                    style: {
-                        x: this.grid.getX(),
-                        y: this.grid.getY(),
-                        width: this.grid.getWidth(),
-                        height: this.grid.getHeight(),
-                        color: color
-                        // type: this.option.splitArea.areaStyle.type,
-                    }
-                };
-                this.shapeList.push(new RectangleShape(axShape));
-            }
-            else {
-                // 多颜色
-                var colorLength = color.length;
-                var data        = this._valueList;
-                var dataLength  = this._valueList.length;
-
-                if (this.isHorizontal()) {
-                    // 横向
-                    var y = this.grid.getY();
-                    var height = this.grid.getHeight();
-                    var lastX = this.grid.getX();
-                    var curX;
-
-                    for (var i = 0; i <= dataLength; i++) {
-                        curX = i < dataLength
-                               ? this.getCoord(data[i])
-                               : this.grid.getXend();
-                        axShape = {
-                            zlevel: this.getZlevelBase(),
-                            z: this.getZBase(),
-                            hoverable: false,
-                            style: {
-                                x: lastX,
-                                y: y,
-                                width: curX - lastX,
-                                height: height,
-                                color: color[i % colorLength]
-                                // type: this.option.splitArea.areaStyle.type,
-                            }
-                        };
-                        this.shapeList.push(new RectangleShape(axShape));
-                        lastX = curX;
-                    }
-                }
-                else {
-                    // 纵向
-                    var x = this.grid.getX();
-                    var width = this.grid.getWidth();
-                    var lastYend = this.grid.getYend();
-                    var curY;
-
-                    for (var i = 0; i <= dataLength; i++) {
-                        curY = i < dataLength
-                               ? this.getCoord(data[i])
-                               : this.grid.getY();
-                        axShape = {
-                            zlevel: this.getZlevelBase(),
-                            z: this.getZBase(),
-                            hoverable: false,
-                            style: {
-                                x: x,
-                                y: curY,
-                                width: width,
-                                height: lastYend - curY,
-                                color: color[i % colorLength]
-                                // type: this.option.splitArea.areaStyle.type
-                            }
-                        };
-                        this.shapeList.push(new RectangleShape(axShape));
-                        lastYend = curY;
-                    }
-                }
-            }
-        },
-
-        /**
-         * 极值计算
-         */
-        _calculateValue: function () {
-            if (isNaN(this.option.min - 0) || isNaN(this.option.max - 0)) {
-                // 有一个没指定都得算
-                // 数据整形
-                var data = {};          // 整形后数据抽取
-                var xIdx;
-                var yIdx;
-                var legend = this.component.legend;
-                for (var i = 0, l = this.series.length; i < l; i++) {
-                    if (this.series[i].type != ecConfig.CHART_TYPE_LINE
-                        && this.series[i].type != ecConfig.CHART_TYPE_BAR
-                        && this.series[i].type != ecConfig.CHART_TYPE_SCATTER
-                        && this.series[i].type != ecConfig.CHART_TYPE_K
-                        && this.series[i].type != ecConfig.CHART_TYPE_EVENTRIVER
-                    ) {
-                        // 非坐标轴支持的不算极值
-                        continue;
-                    }
-                    // 请允许我写开，跟上面一个不是一样东西
-                    if (legend && !legend.isSelected(this.series[i].name)){
-                        continue;
-                    }
-
-                    // 不指定默认为第一轴线
-                    xIdx = this.series[i].xAxisIndex || 0;
-                    yIdx = this.series[i].yAxisIndex || 0;
-                    if ((this.option.xAxisIndex != xIdx)
-                        && (this.option.yAxisIndex != yIdx)
-                    ) {
-                        // 不是自己的数据不计算极值
-                        continue;
-                    }
-
-                    this._calculSum(data, i);
-                }
-
-                // 找极值
-                var oriData;            // 原始数据
-                for (var i in data){
-                    oriData = data[i];
-                    for (var j = 0, k = oriData.length; j < k; j++) {
-                        if (!isNaN(oriData[j])){
-                            this._hasData = true;
-                            this._min = oriData[j];
-                            this._max = oriData[j];
-                            break;
-                        }
-                    }
-                    if (this._hasData) {
-                        break;
-                    }
-                }
-                for (var i in data){
-                    oriData = data[i];
-                    for (var j = 0, k = oriData.length; j < k; j++) {
-                        if (!isNaN(oriData[j])){
-                            this._min = Math.min(this._min, oriData[j]);
-                            this._max = Math.max(this._max, oriData[j]);
-                        }
-                    }
-                }
-
-                // console.log(this._min,this._max,'vvvvv111111',this.option.type)
-                // log情况暂时禁用boundaryGap。
-                var boundaryGap = this.option.type !== 'log' ? this.option.boundaryGap : [0, 0];
-                var gap = Math.abs(this._max - this._min);
-                this._min = isNaN(this.option.min - 0)
-                       ? (this._min - Math.abs(gap * boundaryGap[0]))
-                       : (this.option.min - 0);    // 指定min忽略boundaryGay[0]
-
-                this._max = isNaN(this.option.max - 0)
-                       ? (this._max + Math.abs(gap * boundaryGap[1]))
-                       : (this.option.max - 0);    // 指定max忽略boundaryGay[1]
-                if (this._min === this._max) {
-                    if (this._max === 0) {
-                        // 修复全0数据
-                        this._max = 1;
-                    }
-                    // 修复最大值==最小值时数据整形
-                    else if (this._max > 0) {
-                        this._min = this._max / this.option.splitNumber != null ? this.option.splitNumber : 5;
-                    }
-                    else { // this._max < 0
-                        this._max = this._max / this.option.splitNumber != null ? this.option.splitNumber : 5;
-                    }
-                }
-
-                if (this.option.type === 'time') {
-                    this._reformTimeValue();
-                }
-                else if (this.option.type === 'log') {
-                    this._reformLogValue();
-                }
-                else {
-                    this._reformValue(this.option.scale);
-                }
-            }
-            else {
-                this._hasData = true;
-                // 用户指定min max就不多管闲事了
-                this._min = this.option.min - 0;    // 指定min忽略boundaryGay[0]
-                this._max = this.option.max - 0;    // 指定max忽略boundaryGay[1]
-
-                if (this.option.type === 'time') {
-                    this._reformTimeValue();
-                }
-                else if (this.option.type === 'log') {
-                    this._reformLogValue();
-                }
-                else {
-                    this._customerValue();
-                }
-            }
-        },
-
-        /**
-         * 内部使用，计算某系列下的堆叠和
-         */
-        _calculSum: function (data, i) {
-            var key = this.series[i].name || 'kener';
-            var value;
-            var oriData;
-            if (!this.series[i].stack) {
-                data[key] = data[key] || [];
-                if (this.series[i].type != ecConfig.CHART_TYPE_EVENTRIVER) {
-                    oriData = this.series[i].data;
-                    for (var j = 0, k = oriData.length; j < k; j++) {
-                        value = this.getDataFromOption(oriData[j]);
-                        if (this.series[i].type === ecConfig.CHART_TYPE_K) {
-                            data[key].push(value[0]);
-                            data[key].push(value[1]);
-                            data[key].push(value[2]);
-                            data[key].push(value[3]);
-                        }
-                        else if (value instanceof Array) {
-                            // scatter 、 不等距 line bar
-                            if (this.option.xAxisIndex != -1) {
-                                data[key].push(
-                                    this.option.type != 'time'
-                                    ? value[0] : ecDate.getNewDate(value[0])
-                                );
-                            }
-                            if (this.option.yAxisIndex != -1) {
-                                data[key].push(
-                                    this.option.type != 'time'
-                                    ? value[1] : ecDate.getNewDate(value[1])
-                                );
-                            }
-                        }
-                        else {
-                            data[key].push(value);
-                        }
-                    }
-                }
-                else {
-                    // eventRiver
-                    oriData = this.series[i].data;
-                    for (var j = 0, k = oriData.length; j < k; j++) {
-                        var evolution = oriData[j].evolution;
-                        for (var m = 0, n = evolution.length; m < n; m++) {
-                            data[key].push(ecDate.getNewDate(evolution[m].time));
-                        }
-                    }
-                }
-            }
-            else {
-                // 堆积数据，需要区分正负向堆积
-                var keyP = '__Magic_Key_Positive__' + this.series[i].stack;
-                var keyN = '__Magic_Key_Negative__' + this.series[i].stack;
-                data[keyP] = data[keyP] || [];
-                data[keyN] = data[keyN] || [];
-                data[key] = data[key] || [];  // scale下还需要记录每一个量
-                oriData = this.series[i].data;
-                for (var j = 0, k = oriData.length; j < k; j++) {
-                    value = this.getDataFromOption(oriData[j]);
-                    if (value === '-') {
-                        continue;
-                    }
-                    value = value - 0;
-                    if (value >= 0) {
-                        if (data[keyP][j] != null) {
-                            data[keyP][j] += value;
-                        }
-                        else {
-                            data[keyP][j] = value;
-                        }
-                    }
-                    else {
-                        if (data[keyN][j] != null) {
-                            data[keyN][j] += value;
-                        }
-                        else {
-                            data[keyN][j] = value;
-                        }
-                    }
-                    if (this.option.scale) {
-                        data[key].push(value);
-                    }
-                }
-            }
-        },
-
-        /**
-         * 找到原始数据的极值后根据选项整形最终 this._min / this._max / this._valueList
-         * 如果你不知道这个“整形”的用义，请不要试图去理解和修改这个方法！找我也没用，我相信我已经记不起来！
-         * 如果你有更简洁的数学推导欢迎重写，后果自负~
-         *
-         * by kener.linfeng@gmail.com 2013-1-8
-         * --------
-         * 感谢谢世威(https://github.com/i6ma)，终于有人改这个方法了
-         * by Kener 2014-11-6
-         */
-        _reformValue: function (scale) {
-            var smartSteps = require('../util/smartSteps');
-            var splitNumber = this.option.splitNumber;
-
-            // 非scale下双正，修正最小值为0
-            if (!scale && this._min >= 0 && this._max >= 0) {
-                this._min = 0;
-            }
-            // 非scale下双负，修正最大值为0
-            if (!scale && this._min <= 0 && this._max <= 0) {
-                this._max = 0;
-            }
-
-            var stepOpt = smartSteps(this._min, this._max, splitNumber);
-            splitNumber = splitNumber != null ? splitNumber : stepOpt.secs;
-            //this.option.splitNumber = splitNumber;
-            this._min = stepOpt.min;
-            this._max = stepOpt.max;
-            this._valueList = stepOpt.pnts;
-            this._reformLabelData();
-        },
-
-        /**
-         * 格式化时间值
-         */
-        _reformTimeValue : function() {
-            var splitNumber = this.option.splitNumber != null ? this.option.splitNumber : 5;
-
-            // 最优解
-            var curValue = ecDate.getAutoFormatter(this._min, this._max, splitNumber);
-            // 目标
-            var formatter = curValue.formatter;
-            var gapValue = curValue.gapValue;
-
-            this._valueList = [ecDate.getNewDate(this._min)];
-            var startGap;
-            switch (formatter) {
-                case 'week' :
-                    startGap = ecDate.nextMonday(this._min);
-                    break;
-                case 'month' :
-                    startGap = ecDate.nextNthOnMonth(this._min, 1);
-                    break;
-                case 'quarter' :
-                    startGap = ecDate.nextNthOnQuarterYear(this._min, 1);
-                    break;
-                case 'half-year' :
-                    startGap = ecDate.nextNthOnHalfYear(this._min, 1);
-                    break;
-                case 'year' :
-                    startGap = ecDate.nextNthOnYear(this._min, 1);
-                    break;
-                default :
-                    // 大于2小时需要考虑时区不能直接取整
-                    if (gapValue <= 3600000 * 2) {
-                        startGap = (Math.floor(this._min / gapValue) + 1) * gapValue;
-                    }
-                    else {
-                        startGap = ecDate.getNewDate(this._min - (-gapValue));
-                        startGap.setHours(Math.round(startGap.getHours() / 6) * 6);
-                        startGap.setMinutes(0);
-                        startGap.setSeconds(0);
-                    }
-                    break;
-            }
-
-            if (startGap - this._min < gapValue / 2) {
-                startGap -= -gapValue;
-            }
-
-            // console.log(startGap,gapValue,this._min, this._max,formatter)
-            curValue = ecDate.getNewDate(startGap);
-            splitNumber *= 1.5;
-            while (splitNumber-- >= 0) {
-                if (formatter == 'month'
-                    || formatter == 'quarter'
-                    || formatter == 'half-year'
-                    || formatter == 'year'
-                ) {
-                    curValue.setDate(1);
-                }
-                if (this._max - curValue < gapValue / 2) {
-                    break;
-                }
-                this._valueList.push(curValue);
-                curValue = ecDate.getNewDate(curValue - (-gapValue));
-            }
-            this._valueList.push(ecDate.getNewDate(this._max));
-
-            this._reformLabelData((function (formatterStr) {
-                return function (value) {
-                    return ecDate.format(formatterStr, value);
-                };
-            })(formatter));
-        },
-
-        _customerValue: function () {
-            var accMath = require('../util/accMath');
-            var splitNumber = this.option.splitNumber != null ? this.option.splitNumber : 5;
-            var splitGap = (this._max - this._min) / splitNumber;
-
-            this._valueList = [];
-            for (var i = 0; i <= splitNumber; i++) {
-                this._valueList.push(accMath.accAdd(this._min, accMath.accMul(splitGap, i)));
-            }
-            this._reformLabelData();
-        },
-
-        _reformLogValue: function() {
-            // log数轴本质就是缩放，相当于默认this.option.scale === true，所以不修正_min和_max到0。
-<<<<<<< HEAD
-
-            var stepOpt = require('../util/smartLogSteps')({
-                dataMin: this._min,
-                dataMax: this._max,
-                logPositive: this.option.logPositive,
-                splitNumber: this.option.splitNumber
-            });
-
-            this._min = stepOpt.dataMin;
-            this._max = stepOpt.dataMax;
-            this._valueList = stepOpt.tickList;
-            // {value2Coord: {Function}, coord2Value: {Function}}
-            this._dataMappingMethods = stepOpt.dataMappingMethods;
-
-            this._reformLabelData();
-        },
-
-        _reformLabelData: function (timeFormatter) {
-=======
-            var thisOption = this.option;
-            var result = require('../util/smartLogSteps')({
-                dataMin: this._min,
-                dataMax: this._max,
-                logPositive: thisOption.logPositive,
-                logLabelBase: thisOption.logLabelBase,
-                splitNumber: thisOption.splitNumber
-            });
-
-            this._min = result.dataMin;
-            this._max = result.dataMax;
-            this._valueList = result.tickList;
-            // {value2Coord: {Function}, coord2Value: {Function}}
-            this._dataMappingMethods = result.dataMappingMethods;
-
-            this._reformLabelData(result.labelFormatter);
-        },
-
-        _reformLabelData: function (innerFormatter) {
->>>>>>> 82129bd8
-            this._valueLabel = [];
-            var formatter = this.option.axisLabel.formatter;
-            if (formatter) {
-                for (var i = 0, l = this._valueList.length; i < l; i++) {
-                    if (typeof formatter === 'function') {
-                        this._valueLabel.push(
-                            innerFormatter
-                                ? formatter.call(this.myChart, this._valueList[i], innerFormatter)
-                                : formatter.call(this.myChart, this._valueList[i])
-                        );
-                    }
-                    else if (typeof formatter === 'string') {
-                        this._valueLabel.push(
-<<<<<<< HEAD
-                            timeFormatter
-=======
-                            innerFormatter
->>>>>>> 82129bd8
-                                ? ecDate.format(formatter, this._valueList[i])
-                                : formatter.replace('{value}',this._valueList[i])
-                        );
-                    }
-                }
-            }
-            else {
-                for (var i = 0, l = this._valueList.length; i < l; i++) {
-                    this._valueLabel.push(
-                        innerFormatter
-                            ? innerFormatter(this._valueList[i])
-                            : this.numAddCommas(this._valueList[i]) // 每三位默认加,格式化
-                    );
-                }
-            }
-        },
-
-        getExtremum: function () {
-            this._calculateValue();
-            var dataMappingMethods = this._dataMappingMethods;
-            return {
-                min: this._min,
-                max: this._max,
-                dataMappingMethods: dataMappingMethods
-                    ? zrUtil.merge({}, dataMappingMethods) : null
-            };
-        },
-
-        /**
-         * 刷新
-         */
-        refresh: function (newOption, newSeries) {
-            if (newOption) {
-                this.option = this.reformOption(newOption);
-                // 通用字体设置
-                this.option.axisLabel.textStyle = zrUtil.merge(
-                    this.option.axisLabel.textStyle || {},
-                    this.ecTheme.textStyle
-                );
-                this.series = newSeries;
-            }
-            if (this.zr) {   // 数值轴的另外一个功能只是用来计算极值
-                this.clear();
-                this._buildShape();
-            }
-        },
-
-        // 根据值换算位置
-        getCoord: function (value) {
-            if (this._dataMappingMethods) {
-                value = this._dataMappingMethods.value2Coord(value);
-            }
-
-            value = value < this._min ? this._min : value;
-            value = value > this._max ? this._max : value;
-
-            var result;
-            if (!this.isHorizontal()) {
-                // 纵向
-                result = this.grid.getYend()
-                         - (value - this._min)
-                           / (this._max - this._min)
-                           * this.grid.getHeight();
-            }
-            else {
-                // 横向
-                result = this.grid.getX()
-                         + (value - this._min)
-                           / (this._max - this._min)
-                           * this.grid.getWidth();
-            }
-
-            return result;
-            // Math.floor可能引起一些偏差，但性能会更好
-            /* 准确更重要
-            return (value === this._min || value === this._max)
-                   ? result
-                   : Math.floor(result);
-            */
-        },
-
-        // 根据值换算绝对大小
-        getCoordSize: function (value) {
-            if (!this.isHorizontal()) {
-                // 纵向
-                return Math.abs(value / (this._max - this._min) * this.grid.getHeight());
-            }
-            else {
-                // 横向
-                return Math.abs(value / (this._max - this._min) * this.grid.getWidth());
-            }
-        },
-
-        // 根据位置换算值
-        getValueFromCoord: function(coord) {
-            var result;
-
-            if (!this.isHorizontal()) {
-                // 纵向
-                coord = coord < this.grid.getY() ? this.grid.getY() : coord;
-                coord = coord > this.grid.getYend() ? this.grid.getYend() : coord;
-                result = this._max
-                         - (coord - this.grid.getY())
-                           / this.grid.getHeight()
-                           * (this._max - this._min);
-            }
-            else {
-                // 横向
-                coord = coord < this.grid.getX() ? this.grid.getX() : coord;
-                coord = coord > this.grid.getXend() ? this.grid.getXend() : coord;
-                result = this._min
-                         + (coord - this.grid.getX())
-                           / this.grid.getWidth()
-                           * (this._max - this._min);
-            }
-
-            if (this._dataMappingMethods) {
-                result = this._dataMappingMethods.coord2Value(result);
-            }
-
-            return result.toFixed(2) - 0;
-        },
-
-        isMaindAxis : function (value) {
-            for (var i = 0, l = this._valueList.length; i < l; i++) {
-                if (this._valueList[i] === value) {
-                    return true;
-                }
-            }
-            return false;
-        }
-    };
-
-    zrUtil.inherits(ValueAxis, Base);
-
-    require('../component').define('valueAxis', ValueAxis);
-
-    return ValueAxis;
-});
-
+/**
+ * echarts组件： 数值轴
+ *
+ * @desc echarts基于Canvas，纯Javascript图表库，提供直观，生动，可交互，可个性化定制的数据统计图表。
+ * @author Kener (@Kener-林峰, kener.linfeng@gmail.com)
+ *
+ */
+define(function (require) {
+    var Base = require('./base');
+
+    // 图形依赖
+    var TextShape = require('zrender/shape/Text');
+    var LineShape = require('zrender/shape/Line');
+    var RectangleShape = require('zrender/shape/Rectangle');
+
+    var ecConfig = require('../config');
+    // 数值型坐标轴默认参数
+    ecConfig.valueAxis = {
+        zlevel: 0,                  // 一级层叠
+        z: 0,                       // 二级层叠
+        show: true,
+        position: 'left',      // 位置
+        name: '',              // 坐标轴名字，默认为空
+        nameLocation: 'end',   // 坐标轴名字位置，支持'start' | 'end'
+        nameTextStyle: {},     // 坐标轴文字样式，默认取全局样式
+        boundaryGap: [0, 0],   // 数值起始和结束两端空白策略
+        // min: null,          // 最小值
+        // max: null,          // 最大值
+        // scale: false,       // 脱离0值比例，放大聚焦到最终_min，_max区间
+        // splitNumber: 5,        // 分割段数，默认为5
+        axisLine: {            // 坐标轴线
+            show: true,        // 默认显示，属性show控制显示与否
+            onZero: true,
+            lineStyle: {       // 属性lineStyle控制线条样式
+                color: '#48b',
+                width: 2,
+                type: 'solid'
+            }
+        },
+        axisTick: {            // 坐标轴小标记
+            show: false,       // 属性show控制显示与否，默认不显示
+            inside: false,     // 控制小标记是否在grid里
+            length :5,         // 属性length控制线长
+            lineStyle: {       // 属性lineStyle控制线条样式
+                color: '#333',
+                width: 1
+            }
+        },
+        axisLabel: {           // 坐标轴文本标签，详见axis.axisLabel
+            show: true,
+            rotate: 0,
+            margin: 8,
+            // clickable: false,
+            // formatter: null,
+            textStyle: {       // 其余属性默认使用全局文本样式，详见TEXTSTYLE
+                color: '#333'
+            }
+        },
+        splitLine: {           // 分隔线
+            show: true,        // 默认显示，属性show控制显示与否
+            lineStyle: {       // 属性lineStyle（详见lineStyle）控制线条样式
+                color: ['#ccc'],
+                width: 1,
+                type: 'solid'
+            }
+        },
+        splitArea: {           // 分隔区域
+            show: false,       // 默认不显示，属性show控制显示与否
+            areaStyle: {       // 属性areaStyle（详见areaStyle）控制区域样式
+                color: ['rgba(250,250,250,0.3)','rgba(200,200,200,0.3)']
+            }
+        }
+    };
+
+    var ecDate = require('../util/date');
+    var zrUtil = require('zrender/tool/util');
+
+    /**
+     * 构造函数
+     * @param {Object} messageCenter echart消息中心
+     * @param {ZRender} zr zrender实例
+     * @param {Object} option 类目轴参数
+     * @param {Object} component 组件
+     * @param {Array} series 数据对象
+     */
+    function ValueAxis(ecTheme, messageCenter, zr, option, myChart, axisBase, series) {
+        if (!series || series.length === 0) {
+            console.err('option.series.length == 0.');
+            return;
+        }
+
+        Base.call(this, ecTheme, messageCenter, zr, option, myChart);
+
+        this.series = series;
+        this.grid = this.component.grid;
+
+        for (var method in axisBase) {
+            this[method] = axisBase[method];
+        }
+
+        this.refresh(option, series);
+    }
+
+    ValueAxis.prototype = {
+        type: ecConfig.COMPONENT_TYPE_AXIS_VALUE,
+
+        _buildShape: function () {
+            this._hasData = false;
+            this._calculateValue();
+            if (!this._hasData || !this.option.show) {
+                return;
+            }
+
+            this.option.splitArea.show && this._buildSplitArea();
+            this.option.splitLine.show && this._buildSplitLine();
+            this.option.axisLine.show && this._buildAxisLine();
+            this.option.axisTick.show && this._buildAxisTick();
+            this.option.axisLabel.show && this._buildAxisLabel();
+
+            for (var i = 0, l = this.shapeList.length; i < l; i++) {
+                this.zr.addShape(this.shapeList[i]);
+            }
+        },
+
+        // 小标记
+        _buildAxisTick: function () {
+            var axShape;
+            var data       = this._valueList;
+            var dataLength = this._valueList.length;
+            var tickOption = this.option.axisTick;
+            var length     = tickOption.length;
+            var color      = tickOption.lineStyle.color;
+            var lineWidth  = tickOption.lineStyle.width;
+
+            if (this.isHorizontal()) {
+                // 横向
+                var yPosition = this.option.position === 'bottom'
+                        ? (tickOption.inside
+                           ? (this.grid.getYend() - length - 1) : (this.grid.getYend()) + 1)
+                        : (tickOption.inside
+                           ? (this.grid.getY() + 1) : (this.grid.getY() - length - 1));
+                var x;
+                for (var i = 0; i < dataLength; i++) {
+                    // 亚像素优化
+                    x = this.subPixelOptimize(this.getCoord(data[i]), lineWidth);
+                    axShape = {
+                        _axisShape: 'axisTick',
+                        zlevel: this.getZlevelBase(),
+                        z: this.getZBase(),
+                        hoverable: false,
+                        style: {
+                            xStart: x,
+                            yStart: yPosition,
+                            xEnd: x,
+                            yEnd: yPosition + length,
+                            strokeColor: color,
+                            lineWidth: lineWidth
+                        }
+                    };
+                    this.shapeList.push(new LineShape(axShape));
+                }
+            }
+            else {
+                // 纵向
+                var xPosition = this.option.position === 'left'
+                    ? (tickOption.inside
+                       ? (this.grid.getX() + 1) : (this.grid.getX() - length - 1))
+                    : (tickOption.inside
+                       ? (this.grid.getXend() - length - 1) : (this.grid.getXend() + 1));
+
+                var y;
+                for (var i = 0; i < dataLength; i++) {
+                    // 亚像素优化
+                    y = this.subPixelOptimize(this.getCoord(data[i]), lineWidth);
+                    axShape = {
+                        _axisShape: 'axisTick',
+                        zlevel: this.getZlevelBase(),
+                        z: this.getZBase(),
+                        hoverable: false,
+                        style: {
+                            xStart: xPosition,
+                            yStart: y,
+                            xEnd: xPosition + length,
+                            yEnd: y,
+                            strokeColor: color,
+                            lineWidth: lineWidth
+                        }
+                    };
+                    this.shapeList.push(new LineShape(axShape));
+                }
+            }
+        },
+
+        // 坐标轴文本
+        _buildAxisLabel: function () {
+            var axShape;
+            var data       = this._valueList;
+            var dataLength = this._valueList.length;
+            var rotate     = this.option.axisLabel.rotate;
+            var margin     = this.option.axisLabel.margin;
+            var clickable  = this.option.axisLabel.clickable;
+            var textStyle  = this.option.axisLabel.textStyle;
+
+            if (this.isHorizontal()) {
+                // 横向
+                var yPosition;
+                var baseLine;
+                if (this.option.position === 'bottom') {
+                    yPosition = this.grid.getYend() + margin;
+                    baseLine = 'top';
+                }
+                else {
+                    yPosition = this.grid.getY() - margin;
+                    baseLine = 'bottom';
+                }
+
+                for (var i = 0; i < dataLength; i++) {
+                    axShape = {
+                        zlevel: this.getZlevelBase(),
+                        z: this.getZBase() +3,
+                        hoverable: false,
+                        style: {
+                            x: this.getCoord(data[i]),
+                            y: yPosition,
+                            color: typeof textStyle.color === 'function'
+                                   ? textStyle.color(data[i]) : textStyle.color,
+                            text: this._valueLabel[i],
+                            textFont: this.getFont(textStyle),
+                            textAlign: textStyle.align || 'center',
+                            textBaseline: textStyle.baseline || baseLine
+                        }
+                    };
+                    if (rotate) {
+                        axShape.style.textAlign = rotate > 0
+                                                  ? (this.option.position === 'bottom'
+                                                    ? 'right' : 'left')
+                                                  : (this.option.position === 'bottom'
+                                                    ? 'left' : 'right');
+                        axShape.rotation = [
+                            rotate * Math.PI / 180,
+                            axShape.style.x,
+                            axShape.style.y
+                        ];
+                    }
+                    this.shapeList.push(new TextShape(
+                        this._axisLabelClickable(clickable, axShape)
+                    ));
+                }
+            }
+            else {
+                // 纵向
+                var xPosition;
+                var align;
+                if (this.option.position === 'left') {
+                    xPosition = this.grid.getX() - margin;
+                    align = 'right';
+                }
+                else {
+                    xPosition = this.grid.getXend() + margin;
+                    align = 'left';
+                }
+
+                for (var i = 0; i < dataLength; i++) {
+                    axShape = {
+                        zlevel: this.getZlevelBase(),
+                        z: this.getZBase() + 3,
+                        hoverable: false,
+                        style: {
+                            x: xPosition,
+                            y: this.getCoord(data[i]),
+                            color: typeof textStyle.color === 'function'
+                                   ? textStyle.color(data[i]) : textStyle.color,
+                            text: this._valueLabel[i],
+                            textFont: this.getFont(textStyle),
+                            textAlign: textStyle.align || align,
+                            textBaseline: textStyle.baseline
+                                          || (
+                                              (i === 0 && this.option.name !== '')
+                                              ? 'bottom'
+                                                : (i === dataLength - 1 && this.option.name !== '') ? 'top' : 'middle'
+                                          )
+                        }
+                    };
+
+                    if (rotate) {
+                        axShape.rotation = [
+                            rotate * Math.PI / 180,
+                            axShape.style.x,
+                            axShape.style.y
+                        ];
+                    }
+                    this.shapeList.push(new TextShape(
+                        this._axisLabelClickable(clickable, axShape)
+                    ));
+                }
+            }
+        },
+
+        _buildSplitLine: function () {
+            var axShape;
+            var data        = this._valueList;
+            var dataLength  = this._valueList.length;
+            var sLineOption = this.option.splitLine;
+            var lineType    = sLineOption.lineStyle.type;
+            var lineWidth   = sLineOption.lineStyle.width;
+            var color       = sLineOption.lineStyle.color;
+            color = color instanceof Array ? color : [color];
+            var colorLength = color.length;
+
+            if (this.isHorizontal()) {
+                // 横向
+                var sy = this.grid.getY();
+                var ey = this.grid.getYend();
+                var x;
+
+                for (var i = 0; i < dataLength; i++) {
+                    // 亚像素优化
+                    x = this.subPixelOptimize(this.getCoord(data[i]), lineWidth);
+                    axShape = {
+                        zlevel: this.getZlevelBase(),
+                        z: this.getZBase(),
+                        hoverable: false,
+                        style: {
+                            xStart: x,
+                            yStart: sy,
+                            xEnd: x,
+                            yEnd: ey,
+                            strokeColor: color[i % colorLength],
+                            lineType: lineType,
+                            lineWidth: lineWidth
+                        }
+                    };
+                    this.shapeList.push(new LineShape(axShape));
+                }
+
+            }
+            else {
+                // 纵向
+                var sx = this.grid.getX();
+                var ex = this.grid.getXend();
+                var y;
+
+                for (var i = 0; i < dataLength; i++) {
+                    // 亚像素优化
+                    y = this.subPixelOptimize(this.getCoord(data[i]), lineWidth);
+                    axShape = {
+                        zlevel: this.getZlevelBase(),
+                        z: this.getZBase(),
+                        hoverable: false,
+                        style: {
+                            xStart: sx,
+                            yStart: y,
+                            xEnd: ex,
+                            yEnd: y,
+                            strokeColor: color[i % colorLength],
+                            lineType: lineType,
+                            lineWidth: lineWidth
+                        }
+                    };
+                    this.shapeList.push(new LineShape(axShape));
+                }
+            }
+        },
+
+        _buildSplitArea: function () {
+            var axShape;
+            var color = this.option.splitArea.areaStyle.color;
+
+            if (!(color instanceof Array)) {
+                // 非数组一律认为是单一颜色的字符串，单一颜色则用一个背景，颜色错误不负责啊！！！
+                axShape = {
+                    zlevel: this.getZlevelBase(),
+                    z: this.getZBase(),
+                    hoverable: false,
+                    style: {
+                        x: this.grid.getX(),
+                        y: this.grid.getY(),
+                        width: this.grid.getWidth(),
+                        height: this.grid.getHeight(),
+                        color: color
+                        // type: this.option.splitArea.areaStyle.type,
+                    }
+                };
+                this.shapeList.push(new RectangleShape(axShape));
+            }
+            else {
+                // 多颜色
+                var colorLength = color.length;
+                var data        = this._valueList;
+                var dataLength  = this._valueList.length;
+
+                if (this.isHorizontal()) {
+                    // 横向
+                    var y = this.grid.getY();
+                    var height = this.grid.getHeight();
+                    var lastX = this.grid.getX();
+                    var curX;
+
+                    for (var i = 0; i <= dataLength; i++) {
+                        curX = i < dataLength
+                               ? this.getCoord(data[i])
+                               : this.grid.getXend();
+                        axShape = {
+                            zlevel: this.getZlevelBase(),
+                            z: this.getZBase(),
+                            hoverable: false,
+                            style: {
+                                x: lastX,
+                                y: y,
+                                width: curX - lastX,
+                                height: height,
+                                color: color[i % colorLength]
+                                // type: this.option.splitArea.areaStyle.type,
+                            }
+                        };
+                        this.shapeList.push(new RectangleShape(axShape));
+                        lastX = curX;
+                    }
+                }
+                else {
+                    // 纵向
+                    var x = this.grid.getX();
+                    var width = this.grid.getWidth();
+                    var lastYend = this.grid.getYend();
+                    var curY;
+
+                    for (var i = 0; i <= dataLength; i++) {
+                        curY = i < dataLength
+                               ? this.getCoord(data[i])
+                               : this.grid.getY();
+                        axShape = {
+                            zlevel: this.getZlevelBase(),
+                            z: this.getZBase(),
+                            hoverable: false,
+                            style: {
+                                x: x,
+                                y: curY,
+                                width: width,
+                                height: lastYend - curY,
+                                color: color[i % colorLength]
+                                // type: this.option.splitArea.areaStyle.type
+                            }
+                        };
+                        this.shapeList.push(new RectangleShape(axShape));
+                        lastYend = curY;
+                    }
+                }
+            }
+        },
+
+        /**
+         * 极值计算
+         */
+        _calculateValue: function () {
+            if (isNaN(this.option.min - 0) || isNaN(this.option.max - 0)) {
+                // 有一个没指定都得算
+                // 数据整形
+                var data = {};          // 整形后数据抽取
+                var xIdx;
+                var yIdx;
+                var legend = this.component.legend;
+                for (var i = 0, l = this.series.length; i < l; i++) {
+                    if (this.series[i].type != ecConfig.CHART_TYPE_LINE
+                        && this.series[i].type != ecConfig.CHART_TYPE_BAR
+                        && this.series[i].type != ecConfig.CHART_TYPE_SCATTER
+                        && this.series[i].type != ecConfig.CHART_TYPE_K
+                        && this.series[i].type != ecConfig.CHART_TYPE_EVENTRIVER
+                    ) {
+                        // 非坐标轴支持的不算极值
+                        continue;
+                    }
+                    // 请允许我写开，跟上面一个不是一样东西
+                    if (legend && !legend.isSelected(this.series[i].name)){
+                        continue;
+                    }
+
+                    // 不指定默认为第一轴线
+                    xIdx = this.series[i].xAxisIndex || 0;
+                    yIdx = this.series[i].yAxisIndex || 0;
+                    if ((this.option.xAxisIndex != xIdx)
+                        && (this.option.yAxisIndex != yIdx)
+                    ) {
+                        // 不是自己的数据不计算极值
+                        continue;
+                    }
+
+                    this._calculSum(data, i);
+                }
+
+                // 找极值
+                var oriData;            // 原始数据
+                for (var i in data){
+                    oriData = data[i];
+                    for (var j = 0, k = oriData.length; j < k; j++) {
+                        if (!isNaN(oriData[j])){
+                            this._hasData = true;
+                            this._min = oriData[j];
+                            this._max = oriData[j];
+                            break;
+                        }
+                    }
+                    if (this._hasData) {
+                        break;
+                    }
+                }
+                for (var i in data){
+                    oriData = data[i];
+                    for (var j = 0, k = oriData.length; j < k; j++) {
+                        if (!isNaN(oriData[j])){
+                            this._min = Math.min(this._min, oriData[j]);
+                            this._max = Math.max(this._max, oriData[j]);
+                        }
+                    }
+                }
+
+                // console.log(this._min,this._max,'vvvvv111111',this.option.type)
+                // log情况暂时禁用boundaryGap。
+                var boundaryGap = this.option.type !== 'log' ? this.option.boundaryGap : [0, 0];
+                var gap = Math.abs(this._max - this._min);
+                this._min = isNaN(this.option.min - 0)
+                       ? (this._min - Math.abs(gap * boundaryGap[0]))
+                       : (this.option.min - 0);    // 指定min忽略boundaryGay[0]
+
+                this._max = isNaN(this.option.max - 0)
+                       ? (this._max + Math.abs(gap * boundaryGap[1]))
+                       : (this.option.max - 0);    // 指定max忽略boundaryGay[1]
+                if (this._min === this._max) {
+                    if (this._max === 0) {
+                        // 修复全0数据
+                        this._max = 1;
+                    }
+                    // 修复最大值==最小值时数据整形
+                    else if (this._max > 0) {
+                        this._min = this._max / this.option.splitNumber != null ? this.option.splitNumber : 5;
+                    }
+                    else { // this._max < 0
+                        this._max = this._max / this.option.splitNumber != null ? this.option.splitNumber : 5;
+                    }
+                }
+
+                if (this.option.type === 'time') {
+                    this._reformTimeValue();
+                }
+                else if (this.option.type === 'log') {
+                    this._reformLogValue();
+                }
+                else {
+                    this._reformValue(this.option.scale);
+                }
+            }
+            else {
+                this._hasData = true;
+                // 用户指定min max就不多管闲事了
+                this._min = this.option.min - 0;    // 指定min忽略boundaryGay[0]
+                this._max = this.option.max - 0;    // 指定max忽略boundaryGay[1]
+
+                if (this.option.type === 'time') {
+                    this._reformTimeValue();
+                }
+                else if (this.option.type === 'log') {
+                    this._reformLogValue();
+                }
+                else {
+                    this._customerValue();
+                }
+            }
+        },
+
+        /**
+         * 内部使用，计算某系列下的堆叠和
+         */
+        _calculSum: function (data, i) {
+            var key = this.series[i].name || 'kener';
+            var value;
+            var oriData;
+            if (!this.series[i].stack) {
+                data[key] = data[key] || [];
+                if (this.series[i].type != ecConfig.CHART_TYPE_EVENTRIVER) {
+                    oriData = this.series[i].data;
+                    for (var j = 0, k = oriData.length; j < k; j++) {
+                        value = this.getDataFromOption(oriData[j]);
+                        if (this.series[i].type === ecConfig.CHART_TYPE_K) {
+                            data[key].push(value[0]);
+                            data[key].push(value[1]);
+                            data[key].push(value[2]);
+                            data[key].push(value[3]);
+                        }
+                        else if (value instanceof Array) {
+                            // scatter 、 不等距 line bar
+                            if (this.option.xAxisIndex != -1) {
+                                data[key].push(
+                                    this.option.type != 'time'
+                                    ? value[0] : ecDate.getNewDate(value[0])
+                                );
+                            }
+                            if (this.option.yAxisIndex != -1) {
+                                data[key].push(
+                                    this.option.type != 'time'
+                                    ? value[1] : ecDate.getNewDate(value[1])
+                                );
+                            }
+                        }
+                        else {
+                            data[key].push(value);
+                        }
+                    }
+                }
+                else {
+                    // eventRiver
+                    oriData = this.series[i].data;
+                    for (var j = 0, k = oriData.length; j < k; j++) {
+                        var evolution = oriData[j].evolution;
+                        for (var m = 0, n = evolution.length; m < n; m++) {
+                            data[key].push(ecDate.getNewDate(evolution[m].time));
+                        }
+                    }
+                }
+            }
+            else {
+                // 堆积数据，需要区分正负向堆积
+                var keyP = '__Magic_Key_Positive__' + this.series[i].stack;
+                var keyN = '__Magic_Key_Negative__' + this.series[i].stack;
+                data[keyP] = data[keyP] || [];
+                data[keyN] = data[keyN] || [];
+                data[key] = data[key] || [];  // scale下还需要记录每一个量
+                oriData = this.series[i].data;
+                for (var j = 0, k = oriData.length; j < k; j++) {
+                    value = this.getDataFromOption(oriData[j]);
+                    if (value === '-') {
+                        continue;
+                    }
+                    value = value - 0;
+                    if (value >= 0) {
+                        if (data[keyP][j] != null) {
+                            data[keyP][j] += value;
+                        }
+                        else {
+                            data[keyP][j] = value;
+                        }
+                    }
+                    else {
+                        if (data[keyN][j] != null) {
+                            data[keyN][j] += value;
+                        }
+                        else {
+                            data[keyN][j] = value;
+                        }
+                    }
+                    if (this.option.scale) {
+                        data[key].push(value);
+                    }
+                }
+            }
+        },
+
+        /**
+         * 找到原始数据的极值后根据选项整形最终 this._min / this._max / this._valueList
+         * 如果你不知道这个“整形”的用义，请不要试图去理解和修改这个方法！找我也没用，我相信我已经记不起来！
+         * 如果你有更简洁的数学推导欢迎重写，后果自负~
+         *
+         * by kener.linfeng@gmail.com 2013-1-8
+         * --------
+         * 感谢谢世威(https://github.com/i6ma)，终于有人改这个方法了
+         * by Kener 2014-11-6
+         */
+        _reformValue: function (scale) {
+            var smartSteps = require('../util/smartSteps');
+            var splitNumber = this.option.splitNumber;
+
+            // 非scale下双正，修正最小值为0
+            if (!scale && this._min >= 0 && this._max >= 0) {
+                this._min = 0;
+            }
+            // 非scale下双负，修正最大值为0
+            if (!scale && this._min <= 0 && this._max <= 0) {
+                this._max = 0;
+            }
+
+            var stepOpt = smartSteps(this._min, this._max, splitNumber);
+            splitNumber = splitNumber != null ? splitNumber : stepOpt.secs;
+            //this.option.splitNumber = splitNumber;
+            this._min = stepOpt.min;
+            this._max = stepOpt.max;
+            this._valueList = stepOpt.pnts;
+            this._reformLabelData();
+        },
+
+        /**
+         * 格式化时间值
+         */
+        _reformTimeValue : function() {
+            var splitNumber = this.option.splitNumber != null ? this.option.splitNumber : 5;
+
+            // 最优解
+            var curValue = ecDate.getAutoFormatter(this._min, this._max, splitNumber);
+            // 目标
+            var formatter = curValue.formatter;
+            var gapValue = curValue.gapValue;
+
+            this._valueList = [ecDate.getNewDate(this._min)];
+            var startGap;
+            switch (formatter) {
+                case 'week' :
+                    startGap = ecDate.nextMonday(this._min);
+                    break;
+                case 'month' :
+                    startGap = ecDate.nextNthOnMonth(this._min, 1);
+                    break;
+                case 'quarter' :
+                    startGap = ecDate.nextNthOnQuarterYear(this._min, 1);
+                    break;
+                case 'half-year' :
+                    startGap = ecDate.nextNthOnHalfYear(this._min, 1);
+                    break;
+                case 'year' :
+                    startGap = ecDate.nextNthOnYear(this._min, 1);
+                    break;
+                default :
+                    // 大于2小时需要考虑时区不能直接取整
+                    if (gapValue <= 3600000 * 2) {
+                        startGap = (Math.floor(this._min / gapValue) + 1) * gapValue;
+                    }
+                    else {
+                        startGap = ecDate.getNewDate(this._min - (-gapValue));
+                        startGap.setHours(Math.round(startGap.getHours() / 6) * 6);
+                        startGap.setMinutes(0);
+                        startGap.setSeconds(0);
+                    }
+                    break;
+            }
+
+            if (startGap - this._min < gapValue / 2) {
+                startGap -= -gapValue;
+            }
+
+            // console.log(startGap,gapValue,this._min, this._max,formatter)
+            curValue = ecDate.getNewDate(startGap);
+            splitNumber *= 1.5;
+            while (splitNumber-- >= 0) {
+                if (formatter == 'month'
+                    || formatter == 'quarter'
+                    || formatter == 'half-year'
+                    || formatter == 'year'
+                ) {
+                    curValue.setDate(1);
+                }
+                if (this._max - curValue < gapValue / 2) {
+                    break;
+                }
+                this._valueList.push(curValue);
+                curValue = ecDate.getNewDate(curValue - (-gapValue));
+            }
+            this._valueList.push(ecDate.getNewDate(this._max));
+
+            this._reformLabelData((function (formatterStr) {
+                return function (value) {
+                    return ecDate.format(formatterStr, value);
+                };
+            })(formatter));
+        },
+
+        _customerValue: function () {
+            var accMath = require('../util/accMath');
+            var splitNumber = this.option.splitNumber != null ? this.option.splitNumber : 5;
+            var splitGap = (this._max - this._min) / splitNumber;
+
+            this._valueList = [];
+            for (var i = 0; i <= splitNumber; i++) {
+                this._valueList.push(accMath.accAdd(this._min, accMath.accMul(splitGap, i)));
+            }
+            this._reformLabelData();
+        },
+
+        _reformLogValue: function() {
+            // log数轴本质就是缩放，相当于默认this.option.scale === true，所以不修正_min和_max到0。
+            var thisOption = this.option;
+            var result = require('../util/smartLogSteps')({
+                dataMin: this._min,
+                dataMax: this._max,
+                logPositive: thisOption.logPositive,
+                logLabelBase: thisOption.logLabelBase,
+                splitNumber: thisOption.splitNumber
+            });
+
+            this._min = result.dataMin;
+            this._max = result.dataMax;
+            this._valueList = result.tickList;
+            // {value2Coord: {Function}, coord2Value: {Function}}
+            this._dataMappingMethods = result.dataMappingMethods;
+
+            this._reformLabelData(result.labelFormatter);
+        },
+
+        _reformLabelData: function (innerFormatter) {
+            this._valueLabel = [];
+            var formatter = this.option.axisLabel.formatter;
+            if (formatter) {
+                for (var i = 0, l = this._valueList.length; i < l; i++) {
+                    if (typeof formatter === 'function') {
+                        this._valueLabel.push(
+                            innerFormatter
+                                ? formatter.call(this.myChart, this._valueList[i], innerFormatter)
+                                : formatter.call(this.myChart, this._valueList[i])
+                        );
+                    }
+                    else if (typeof formatter === 'string') {
+                        this._valueLabel.push(
+                            innerFormatter
+                                ? ecDate.format(formatter, this._valueList[i])
+                                : formatter.replace('{value}',this._valueList[i])
+                        );
+                    }
+                }
+            }
+            else {
+                for (var i = 0, l = this._valueList.length; i < l; i++) {
+                    this._valueLabel.push(
+                        innerFormatter
+                            ? innerFormatter(this._valueList[i])
+                            : this.numAddCommas(this._valueList[i]) // 每三位默认加,格式化
+                    );
+                }
+            }
+        },
+
+        getExtremum: function () {
+            this._calculateValue();
+            var dataMappingMethods = this._dataMappingMethods;
+            return {
+                min: this._min,
+                max: this._max,
+                dataMappingMethods: dataMappingMethods
+                    ? zrUtil.merge({}, dataMappingMethods) : null
+            };
+        },
+
+        /**
+         * 刷新
+         */
+        refresh: function (newOption, newSeries) {
+            if (newOption) {
+                this.option = this.reformOption(newOption);
+                // 通用字体设置
+                this.option.axisLabel.textStyle = zrUtil.merge(
+                    this.option.axisLabel.textStyle || {},
+                    this.ecTheme.textStyle
+                );
+                this.series = newSeries;
+            }
+            if (this.zr) {   // 数值轴的另外一个功能只是用来计算极值
+                this.clear();
+                this._buildShape();
+            }
+        },
+
+        // 根据值换算位置
+        getCoord: function (value) {
+            if (this._dataMappingMethods) {
+                value = this._dataMappingMethods.value2Coord(value);
+            }
+
+            value = value < this._min ? this._min : value;
+            value = value > this._max ? this._max : value;
+
+            var result;
+            if (!this.isHorizontal()) {
+                // 纵向
+                result = this.grid.getYend()
+                         - (value - this._min)
+                           / (this._max - this._min)
+                           * this.grid.getHeight();
+            }
+            else {
+                // 横向
+                result = this.grid.getX()
+                         + (value - this._min)
+                           / (this._max - this._min)
+                           * this.grid.getWidth();
+            }
+
+            return result;
+            // Math.floor可能引起一些偏差，但性能会更好
+            /* 准确更重要
+            return (value === this._min || value === this._max)
+                   ? result
+                   : Math.floor(result);
+            */
+        },
+
+        // 根据值换算绝对大小
+        getCoordSize: function (value) {
+            if (!this.isHorizontal()) {
+                // 纵向
+                return Math.abs(value / (this._max - this._min) * this.grid.getHeight());
+            }
+            else {
+                // 横向
+                return Math.abs(value / (this._max - this._min) * this.grid.getWidth());
+            }
+        },
+
+        // 根据位置换算值
+        getValueFromCoord: function(coord) {
+            var result;
+
+            if (!this.isHorizontal()) {
+                // 纵向
+                coord = coord < this.grid.getY() ? this.grid.getY() : coord;
+                coord = coord > this.grid.getYend() ? this.grid.getYend() : coord;
+                result = this._max
+                         - (coord - this.grid.getY())
+                           / this.grid.getHeight()
+                           * (this._max - this._min);
+            }
+            else {
+                // 横向
+                coord = coord < this.grid.getX() ? this.grid.getX() : coord;
+                coord = coord > this.grid.getXend() ? this.grid.getXend() : coord;
+                result = this._min
+                         + (coord - this.grid.getX())
+                           / this.grid.getWidth()
+                           * (this._max - this._min);
+            }
+
+            if (this._dataMappingMethods) {
+                result = this._dataMappingMethods.coord2Value(result);
+            }
+
+            return result.toFixed(2) - 0;
+        },
+
+        isMaindAxis : function (value) {
+            for (var i = 0, l = this._valueList.length; i < l; i++) {
+                if (this._valueList[i] === value) {
+                    return true;
+                }
+            }
+            return false;
+        }
+    };
+
+    zrUtil.inherits(ValueAxis, Base);
+
+    require('../component').define('valueAxis', ValueAxis);
+
+    return ValueAxis;
+});
+